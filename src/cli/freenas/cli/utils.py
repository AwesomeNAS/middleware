#+
# Copyright 2014 iXsystems, Inc.
# All rights reserved
#
# Redistribution and use in source and binary forms, with or without
# modification, are permitted providing that the following conditions
# are met:
# 1. Redistributions of source code must retain the above copyright
#    notice, this list of conditions and the following disclaimer.
# 2. Redistributions in binary form must reproduce the above copyright
#    notice, this list of conditions and the following disclaimer in the
#    documentation and/or other materials provided with the distribution.
#
# THIS SOFTWARE IS PROVIDED BY THE AUTHOR ``AS IS'' AND ANY EXPRESS OR
# IMPLIED WARRANTIES, INCLUDING, BUT NOT LIMITED TO, THE IMPLIED
# WARRANTIES OF MERCHANTABILITY AND FITNESS FOR A PARTICULAR PURPOSE
# ARE DISCLAIMED.  IN NO EVENT SHALL THE AUTHOR BE LIABLE FOR ANY
# DIRECT, INDIRECT, INCIDENTAL, SPECIAL, EXEMPLARY, OR CONSEQUENTIAL
# DAMAGES (INCLUDING, BUT NOT LIMITED TO, PROCUREMENT OF SUBSTITUTE GOODS
# OR SERVICES; LOSS OF USE, DATA, OR PROFITS; OR BUSINESS INTERRUPTION)
# HOWEVER CAUSED AND ON ANY THEORY OF LIABILITY, WHETHER IN CONTRACT,
# STRICT LIABILITY, OR TORT (INCLUDING NEGLIGENCE OR OTHERWISE) ARISING
# IN ANY WAY OUT OF THE USE OF THIS SOFTWARE, EVEN IF ADVISED OF THE
# POSSIBILITY OF SUCH DAMAGE.
#
#####################################################################

import os
import re
import tempfile
<<<<<<< HEAD
import platform
import ipaddress
import gettext
from freenas.cli import output
from freenas.utils import to_timedelta

t = gettext.translation('freenas-cli', fallback=True)
_ = t.gettext

if platform.system() == 'FreeBSD':
    from bsd import pty
else:
    import pty
=======
from datetime import timedelta
from freenas.cli import output
from freenas.utils import to_timedelta
>>>>>>> 9d667586


def parse_query_args(args, kwargs):
    filters = []
    params = {}

    if 'limit' in kwargs:
        params['limit'] = int(kwargs['limit'])

    return filters, params


def list_split(lst, delimiter):
    """
    Simple helper function to split list by the specified delimiter (e.g: '\n')
    This function returns two lists. The first contains the sublist from the
    beginning of the supplied list to the very fist occurence of the delimiter.
    The second contains the the later half of the supplied list. (delimiter
    not included).

    In the event of the delimiter not being found it returns the first list
    as is and the second as an empty list ([])
    """
    try:
        idx = lst.index(delimiter)
        return lst[:idx], lst[idx+1:]
    except ValueError:
        return lst, []


def iterate_vdevs(topology):
    for group in list(topology.values()):
        for vdev in group:
            if vdev['type'] == 'disk':
                yield vdev
            elif 'children' in vdev:
                for subvdev in vdev['children']:
                    yield subvdev


def post_save(this, status):
    """
    Generic post-save callback for EntityNamespaces
    """
    if status == 'FINISHED':
        this.saved = True

    if status in ['FINISHED', 'FAILED', 'ABORTED', 'CANCELLED']:
        this.modified = False
        this.load()
        this.update_commands()
        output.refresh_prompt()


def to_list(item):
    if isinstance(item, (list, tuple)):
        return item

    return [item]


def correct_disk_path(disk):
    if not re.match("^\/dev\/", disk):
        disk = "/dev/" + disk
    return disk


def describe_task_state(task):
    if task['state'] == 'EXECUTING':
        if 'progress' not in task:
            return task['state']

        return '{0:2.0f}% ({1})'.format(
            task['progress.percentage'], task['progress.message'])

    return task['state']


def edit_in_editor(initial):
    editor = os.getenv('VISUAL') or os.getenv('EDITOR') or '/usr/bin/vi'
    with tempfile.NamedTemporaryFile('w') as f:
        f.write(initial)
        f.flush()
        pty.spawn([editor, f.name])
        with open(f.name, 'r') as f2:
            return f2.read()


<<<<<<< HEAD
def netmask_to_cidr(entity, netmask):
    cidr = 0
    if re.match("^\d{1,3}\.\d{1,3}\.\d{1,3}\.\d{1,3}$", netmask):
        int_netmask = int(ipaddress.ip_address(netmask))
        for i in range(0, 32):
            if int_netmask & 1:
                cidr += 1
            else:
                if cidr != 0:
                    raise ValueError(_("Invalid netmask: {0}".format(netmask)))
            int_netmask >>= 1

    elif netmask.isdigit():
        cidr = int(netmask)

    if not (0 <= cidr <= 32):
        raise ValueError(_("Invalid netmask: {0}".format(netmask)))

    entity['netmask'] = cidr
=======
def parse_timedelta(s):
    delta = timedelta()
    for i in re.findall(r'(\d+[smhd])', s):
        delta += to_timedelta(i)

    return delta
>>>>>>> 9d667586


class PrintableNone(object):
    def __bool__(self):
        return False

    def __str__(self):
        return "none"

    @staticmethod
    def coerce(value):
        if isinstance(value, PrintableNone):
            return None

        return value<|MERGE_RESOLUTION|>--- conflicted
+++ resolved
@@ -28,10 +28,10 @@
 import os
 import re
 import tempfile
-<<<<<<< HEAD
 import platform
 import ipaddress
 import gettext
+from datetime import timedelta
 from freenas.cli import output
 from freenas.utils import to_timedelta
 
@@ -42,11 +42,6 @@
     from bsd import pty
 else:
     import pty
-=======
-from datetime import timedelta
-from freenas.cli import output
-from freenas.utils import to_timedelta
->>>>>>> 9d667586
 
 
 def parse_query_args(args, kwargs):
@@ -135,7 +130,6 @@
             return f2.read()
 
 
-<<<<<<< HEAD
 def netmask_to_cidr(entity, netmask):
     cidr = 0
     if re.match("^\d{1,3}\.\d{1,3}\.\d{1,3}\.\d{1,3}$", netmask):
@@ -155,14 +149,14 @@
         raise ValueError(_("Invalid netmask: {0}".format(netmask)))
 
     entity['netmask'] = cidr
-=======
+
+
 def parse_timedelta(s):
     delta = timedelta()
     for i in re.findall(r'(\d+[smhd])', s):
         delta += to_timedelta(i)
 
     return delta
->>>>>>> 9d667586
 
 
 class PrintableNone(object):
