--- conflicted
+++ resolved
@@ -1157,15 +1157,11 @@
                 'media_subtype': {'type': 'string'},
                 'active_media_type': {'type': 'string'},
                 'active_media_subtype': {'type': 'string'},
-<<<<<<< HEAD
                 'media_options': {'$ref': 'NetworkInterfaceMediaopts'},
-=======
-                'media_options': {'$ref': 'network-interface-mediaopts'},
                 'supported_media': {
                     'type': 'array',
                     'items': {'type': 'string'}
                 },
->>>>>>> e08ee1a6
                 'cloned': {'type': 'boolean'},
                 'capabilities': {'$ref': 'NetworkInterfaceCapabilities'},
                 'flags': {'$ref': 'NetworkInterfaceFlags'},
