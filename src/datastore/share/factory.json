[
    {
        "data": {
            "4b6d36ad-93e2-4b4e-a1a3-93e8a698f1dc": {
                "uid": 0,
                "password_disabled": false,
                "email": null,
                "group": "0562d3be-679b-45e3-a220-f9d9a2e938a9",
                "home": "/root",
                "full_name": "root",
                "username": "root",
                "sshpubkey": null,
                "shell": "/bin/csh",
                "locked": false,
                "unixhash": "*",
                "sudo": false,
                "nthash": null,
                "lmhash": null,
                "password_changed_at": null,
                "groups": [],
                "attributes": {},
                "builtin": true
            }
        },
        "metadata": {
            "attributes": {
                "type": "config",
                "unique_indexes": [
                    ["username"]
                ]
            },
            "migration": "merge-preserve",
            "name": "users",
            "pkey-type": "uuid"
        }
    },
    {
        "data": {
            "0562d3be-679b-45e3-a220-f9d9a2e938a9": {
                "gid": 0,
                "builtin": true,
                "sudo": false,
                "name": "wheel"
            }
        },
        "metadata": {
            "attributes": {
                "type": "config",
                "unique_indexes": [
                    ["name"]
                ]
            },
            "migration": "merge-preserve",
            "name": "groups",
            "pkey-type": "uuid"
        }
    },
    {
        "data": {
            "service.afp.enable": false,
            "service.afp.guest_enable": false,
            "service.afp.guest_user": "nobody",
            "service.afp.bind_addresses": null,
            "service.afp.connections_limit": 50,
            "service.afp.homedir_enable": false,
            "service.afp.homedir_path": null,
            "service.afp.homedir_name": null,
            "service.afp.dbpath": null,
            "service.afp.auxiliary": null,
            "service.smb.enable": false,
            "service.smb.netbiosname": [
                "FreeNAS"
            ],
            "service.smb.workgroup": "WORKGROUP",
            "service.smb.description": "FreeNAS Server",
            "service.smb.dos_charset": "CP437",
            "service.smb.unix_charset": "UTF-8",
            "service.smb.log_level": "MINIMUM",
            "service.smb.local_master": false,
            "service.smb.domain_logons": false,
            "service.smb.time_server": false,
            "service.smb.guest_user": "nobody",
            "service.smb.filemask": null,
            "service.smb.dirmask": null,
            "service.smb.unixext": true,
            "service.smb.zeroconf": true,
            "service.smb.hostlookup": true,
            "service.smb.min_protocol": "CORE",
            "service.smb.max_protocol": "SMB3",
            "service.smb.execute_always": true,
            "service.smb.obey_pam_restrictions": true,
            "service.smb.bind_addresses": null,
            "service.smb.sid": null,
            "service.smb.auxiliary": null,
            "service.dyndns.enable": false,
            "service.dyndns.provider": null,
            "service.dyndns.ipserver": null,
            "service.dyndns.domains": null,
            "service.dyndns.username": null,
            "service.dyndns.password": null,
            "service.dyndns.update_period": null,
            "service.dyndns.force_update_period": null,
            "service.dyndns.auxiliary": null,
            "service.ipfs.enable": false,
            "service.ipfs.path": "/var/db/system/ipfs",
            "service.ipfs.webui": false,
            "service.ctl.enable": false,
            "service.ctl.pool_space_threshold": null,
            "service.simulator.enable": false,
            "service.iscsi.enable": false,
            "service.iscsi.base_name": "iqn.2005-10.org.freenas.ctl",
            "service.iscsi.isns_servers": [],
            "service.iscsi.pool_space_threshold": null,
            "service.devd.enable": true,
            "service.syslog.enable": true,
            "service.collectd.enable": true,
            "service.snmp.enable": true,
            "service.snmp.location": null,
            "service.snmp.contact": null,
            "service.snmp.community": "public",
            "service.snmp.v3": false,
            "service.snmp.v3_username": null,
            "service.snmp.v3_password": null,
            "service.snmp.v3_auth_type": "SHA",
            "service.snmp.v3_privacy_protocol": "AES",
            "service.snmp.v3_privacy_passphrase": null,
            "service.snmp.auxiliary": null,
            "service.ftp.enable": false,
            "service.ftp.port": 21,
            "service.ftp.max_clients": 32,
            "service.ftp.ip_connections": null,
            "service.ftp.login_attempt": 3,
            "service.ftp.timeout": 120,
            "service.ftp.root_login": false,
            "service.ftp.anonymous_path": null,
            "service.ftp.only_anonymous": false,
            "service.ftp.only_local": false,
            "service.ftp.display_login": null,
            "service.ftp.filemask": 63,
            "service.ftp.dirmask": 63,
            "service.ftp.fxp": false,
            "service.ftp.resume": true,
            "service.ftp.chroot": false,
            "service.ftp.ident": false,
            "service.ftp.reverse_dns": false,
            "service.ftp.masquerade_address": null,
            "service.ftp.passive_ports_min": null,
            "service.ftp.passive_ports_max": null,
            "service.ftp.local_up_bandwidth": null,
            "service.ftp.local_down_bandwidth": null,
            "service.ftp.anon_up_bandwidth": null,
            "service.ftp.anon_down_bandwidth": null,
            "service.ftp.tls": false,
            "service.ftp.tls_policy": "ON",
            "service.ftp.tls_options": [],
            "service.ftp.tls_ssl_certificate": null,
            "service.ftp.auxiliary": null,
            "service.fnstatd.enable": true,
            "service.lldp.enable": false,
            "service.lldp.save_description": true,
            "service.lldp.country_code": null,
            "service.lldp.location": null,
            "service.nfs.enable": false,
            "service.nfs.servers": 4,
            "service.nfs.udp": false,
            "service.nfs.nonroot": false,
            "service.nfs.v4": false,
            "service.nfs.v4_kerberos": false,
            "service.nfs.bind_addresses": null,
            "service.nfs.mountd_port": null,
            "service.nfs.rpcstatd_port": null,
            "service.nfs.rpclockd_port": null,
            "service.rsyncd.enable": false,
            "service.rsyncd.port": 873,
            "service.rsyncd.auxiliary": null,
            "service.tftpd.enable": false,
            "service.tftpd.path": null,
            "service.tftpd.allow_new_files": false,
            "service.tftpd.port": 69,
            "service.tftpd.username": "nobody",
            "service.tftpd.umask": 18,
            "service.tftpd.auxiliary": null,
            "service.ups.enable": false,
            "service.ups.mode": "MASTER",
            "service.ups.identifier": "ups",
            "service.ups.remote_host": null,
            "service.ups.remote_port": 3493,
            "service.ups.driver": null,
            "service.ups.driver_port": null,
            "service.ups.description": null,
            "service.ups.shutdown_mode": "BATT",
            "service.ups.shutdown_timer": 30,
            "service.ups.monitor_user": "upsmon",
            "service.ups.monitor_password": "fixmepass",
            "service.ups.allow_remote_connections": false,
            "service.ups.propagate_alerts": false,
            "service.ups.powerdown": true,
            "service.ups.auxiliary": null,
            "service.dc.enable": false,
            "service.dc.vm_id": null,
            "service.dc.volume": null,
            "service.sshd.allow_pubkey_auth": true,
            "service.sshd.allow_password_auth": true,
            "service.sshd.allow_gssapi_auth": false,
            "service.sshd.compression": false,
            "service.sshd.allow_port_forwarding": false,
            "service.sshd.permit_root_login": true,
            "service.sshd.sftp_log_facility": "AUTH",
            "service.sshd.sftp_log_level": "ERROR",
            "service.sshd.port": 22,
            "service.sshd.enable": true,
            "service.sshd.keys.dsa.private": null,
            "service.sshd.keys.dsa.public": null,
            "service.sshd.keys.dsa.certificate": null,
            "service.sshd.keys.ecdsa.private": null,
            "service.sshd.keys.ecdsa.public": null,
            "service.sshd.keys.ecdsa.certificate": null,
            "service.sshd.keys.ed25519.private": null,
            "service.sshd.keys.ed25519.public": null,
            "service.sshd.keys.ed25519.certificate": null,
            "service.sshd.keys.rsa.private": null,
            "service.sshd.keys.rsa.public": null,
            "service.sshd.keys.rsa.certificate": null,
            "service.sshd.auxiliary": null,
            "service.nginx.http.redirect_https": false,
            "service.nginx.http.port": 80,
            "service.nginx.http.enable": true,
            "service.nginx.https.enable": false,
            "service.nginx.https.port": 443,
            "service.nginx.listen": [
                "0.0.0.0",
                "::"
            ],
            "service.nginx.enable": true,
            "service.powerd.enable": false,
            "service.webdav.enable": false,
            "service.webdav.protocol": [
                "HTTP"
            ],
            "service.webdav.http_port": 8080,
            "service.webdav.https_port": 8081,
            "service.webdav.password": "davtest",
            "service.webdav.authentication": "DIGEST",
            "service.webdav.certificate": null,
            "service.consul.enable": false,
            "service.consul.bind_address": null,
            "service.consul.datacenter": "dc1",
            "service.consul.node_name": null,
            "service.consul.server": false,
            "service.consul.start_join": [],
            "service.consul.start_join_wan": [],
            "service.consul.retry_join": true,
            "service.consul.encryption_key": null,
            "service.iscsid.enable": false,
            "update.check_auto": true,
<<<<<<< HEAD
            "update.train": "FreeNAS-Corral-STABLE",
=======
            "update.train": "FreeNAS-Corral-Nightlies",
>>>>>>> fc11a329
            "update.internal": false,
            "accounts.local_gid_range": [
                1000,
                65000
            ],
            "accounts.local_uid_range": [
                1000,
                65000
            ],
            "middleware.token_lifetime": 600,
            "middleware.parallel_disk_format": true,
            "middleware.streaming_burst_size": 16,
            "middleware.zfs_refresh_interval": 60,
            "middleware.snapshot_scrub_interval": 300,
            "system.console.keymap": "us",
            "system.syslog_server": null,
            "system.timezone": "America/Los_Angeles",
            "system.hostname": "freenas.local",
            "system.hostuuid": null,
            "system.description": "",
            "system.tags": [],
            "system.motd": "FreeNAS (c) 2009-2017, The FreeNAS Development Team\nAll rights reserved.\nFreeNAS is released under the modified BSD license.\nFor more information, documentation, help or support, go here:\nhttp://freenas.org\n",
            "system.shells": [
                "/bin/sh",
                "/bin/csh",
                "/usr/sbin/nologin",
                "/usr/local/bin/zsh",
                "/usr/local/bin/bash",
                "/usr/local/bin/cli",
                "/usr/local/bin/scponly",
                "/usr/local/bin/ksh93"
            ],
            "system.autotune": false,
            "system.boot_pool_name": "freenas-boot",
            "system.boot_scrub_internal": 35,
            "system.console.cli": true,
            "system.console.screensaver": false,
            "system.dataset.pool": "freenas-boot",
            "system.dataset.id": null,
            "system.dataset.services": [
                "fnstatd",
                "smb"
            ],
            "system.dataset.layout": {
                "log": {
                    "link": "/var/log",
                    "children": {
                        "samba4": {}
                    }
                },
                "freenas-log+db": {},
                "samba": {
                    "link": "/var/db/samba4",
                    "children": {
                        "private": {}
                    }
                }
            },
            "system.debug.kernel": false,
            "system.debug.ui": false,
            "system.language": "en",
            "system.serial.console": false,
            "system.serial.port": null,
            "system.serial.speed": null,
            "system.swapondrive": 2,
            "system.periodic.notify_user": 0,
            "system.upload_crash": true,
            "system.home_directory_root": null,
            "system.graphite_servers": [],
            "mail.from_address": "",
            "mail.server": "",
            "mail.port": 25,
            "mail.encryption": "PLAIN",
            "mail.auth": false,
            "mail.user": "",
            "mail.password": "",
            "mail.to": [],
            "pushbullet.api_key": null,
            "network.autoconfigure": true,
            "network.gateway.ipv4": null,
            "network.gateway.ipv6": null,
            "network.dns.addresses": [],
            "network.dns.search": [],
            "network.http_proxy": null,
            "network.dhcp.assign_gateway": true,
            "network.dhcp.assign_dns": true,
            "network.netwait.enabled": false,
            "network.netwait.addresses": [],
            "peer.freenas.token_lifetime": 300,
            "peer.freenas.key.public": null,
            "peer.freenas.key.private": null,
            "replication.auto_recovery_ping_interval": 60,
            "replication.connection.timeout": 60,
            "container.network.management": "172.31.254.0/24",
            "container.network.nat": "172.31.255.0/24",
            "container.additional_templates": [],
            "container.docker.default_host": null,
            "container.docker.api_forwarding": null,
            "container.docker.api_forwarding_enable": false,
            "storage.hotsparing.autoreplace": true,
            "storage.hotsparing.strong_match": false,
            "directory.search_order": ["local", "system"],
            "directory.cache_ttl": 3600,
            "directory.cache_enumerations": true,
            "directory.cache_lookups": true,
            "alert.filter.order": [
                "23795a9d-f263-11e6-af4f-000c2921ac63",
                "2ff8c660-f263-11e6-af4f-000c2921ac63",
                "89320bfb-f263-11e6-af4f-000c2921ac63",
                "403d4c81-f263-11e6-af4f-000c2921ac63",
                "515e1026-f263-11e6-af4f-000c2921ac63",
                "5c9b5a98-f263-11e6-af4f-000c2921ac63"
            ]
        },
        "metadata": {
            "attributes": {
                "type": "config",
                "configstore": true
            },
            "migration": "merge-preserve",
            "name": "config",
            "pkey-type": "ltree",
            "last-id": null
        }
    },
    {
        "data": {
            "0b8b01d5-91b4-4dee-9720-4d65d56f513e": {
                "dependencies": [
                    "file:local/smbusers"
                ],
                "name": "samba"
            },
            "8ef44832-9132-49b4-bf59-7318febf4728": {
                "dependencies": [
                    "file:ttys",
                    "plugin:devicehints"
                ],
                "name": "console"
            },
            "89c7c606-8318-49d1-8238-2e726915f9d6": {
                "dependencies": [
                    "file:local/proftpd.conf"
                ],
                "name": "ftp"
            },
            "9199aef2-590b-4145-99a4-cabb7d00ffa5": {
                "dependencies": [
                    "file:local/afp.conf"
                ],
                "name": "afp"
            },
            "d6144740-e879-4031-b343-84205d6a5dd4": {
                "dependencies": [
                    "file:exports"
                ],
                "name": "nfs"
            },
            "da215368-6627-11e6-a751-00e04d680384": {
                "dependencies": [
                    "file:ntp.conf"
                ],
                "name": "ntpd"
            },
            "52b83614-f3dd-47ec-a41b-39d297fe2ed8": {
                "dependencies": [
                    "group:services",
                    "file:local/collectd.conf"
                ],
                "name": "collectd"
            },
            "2f666193-7797-4876-a091-148a96e5ac37": {
                "dependencies": [
                    "group:services",
                    "group:nginx"
                ],
                "name": "ipfs"
            },
            "fdf68c06-1f3f-47f8-af28-2402f3d45424": {
                "dependencies": [
                    "group:samba",
                    "file:motd",
                    "file:local/sudoers",
                    "plugin:mail/aliases"
                ],
                "name": "accounts"
            },
            "ab7f43ff-f122-4392-96a7-66791b334271": {
                "dependencies": [
                    "file:rc.conf"
                ],
                "name": "services"
            },
            "b5ef4f4c-6e9c-45e7-b5b6-73a8cd7f7199": {
                "dependencies": [
                    "group:services",
                    "file:ssh/sshd_config",
                    "plugin:ssh/sshd_keys"
                ],
                "name": "sshd"
            },
            "b9a0629d-2a0b-461d-a3d7-68caa1d80590": {
                "dependencies": [
                    "file:periodic.conf"
                ],
                "name": "periodic"
            },
            "bccbfe9d-6e31-47ad-94b4-591b27737ebc": {
                "dependencies": [
                    "plugin:loader"
                ],
                "name": "loader"
            },
            "3c42efc3-9c17-4caf-8dfb-931711eb2d7a": {
                "dependencies": [
                    "plugin:localtime"
                ],
                "name": "localtime"
            },
            "38fd1c8f-8765-4401-899d-8ffc150ec85d": {
                "dependencies": [
                    "plugin:ssl_certificates"
                ],
                "name": "crypto"
            },
            "1e784623-8cb9-442e-9ac6-1125e2692a0c": {
                "dependencies": [
                    "group:services",
                    "file:local/nginx/nginx.conf"
                ],
                "name": "nginx"
            },
            "11bb3d33-a56b-4b2a-ae2d-76b77e5a9895": {
                "dependencies": [
                    "file:dhclient.conf"
                ],
                "name": "network"
            },
            "1399a99f-e63f-491d-b342-86d713c34013": {
                "dependencies": [
                    "file:local/inadyn-mt.conf"
                ],
                "name": "dyndns"
            },
            "8e8e0b87-9f86-4144-a5a3-aa3a6ae3748e": {
                "dependencies": [
                    "file:local/rsyncd.conf"
                ],
                "name": "rsyncd"
            },
            "01af048d-5d3f-4e6a-a389-96d8d73f3d93": {
                "dependencies": [
                    "file:local/snmpd.conf"
                ],
                "name": "snmpd"
            },
            "e58bd01d-26df-4533-91ce-0d6b04c3023a": {
                "dependencies": [
                    "file:local/nut/ups.conf",
                    "file:local/nut/upsd.conf",
                    "file:local/nut/upsd.users",
                    "file:local/nut/upsmon.conf",
                    "file:local/nut/upssched.conf",
                    "plugin:local/nut/ups_perms"
                ],
                "name": "ups"
            },
            "d6b51c66-382e-488a-afef-1b2ada1f0b32": {
                "dependencies": [
                    "file:local/apache24/httpd.conf"
                ],
                "name": "webdav"
            },
            "8f4794b6-aaa1-41ee-9ac7-9f925d3b3318": {
                "dependencies": [
                    "plugin:ctl"
                ],
                "name": "ctl"
            },
            "ec021fab-7c53-11e6-aefb-000c29796bea": {
                "dependencies": [
                    "group:services",
                    "plugin:local/consul.d/consul"
                ],
                "name": "consul"
            },
            "ff61a205-7efa-11e5-bbec-005056826348": {
                "dependencies": [
                    "file:rc.conf"
                ],
                "name": "hostname"
            },
            "6c58080b-7efb-11e5-bbec-005056826348": {
                "dependencies": [
                    "file:krb5.conf"
                ],
                "name": "kerberos"
            }
        },
        "metadata": {
            "attributes": {
                "type": "persistent"
            },
            "migration": "replace",
            "name": "etcd.groups",
            "pkey-type": "uuid",
            "last-id": null
        }
    },
    {
        "data": {
            "858efb54-f5dc-4207-acb6-8ba793984794": {
                "launchd": {
                    "RunAtLoad": true,
                    "Label": "net.sourceforge.netatalk.netatalk",
                    "Requires": ["logging", "etc"],
                    "ProgramArguments": [
                        "/usr/local/sbin/netatalk",
                        "-d"
                    ]
                },
                "builtin": false,
                "task": "service.afp.update",
                "name": "afp"
            },
            "de07173c-fcaa-47ce-a044-facef514581f": {
                "launchd": [
                    {
                        "RunAtLoad": true,
                        "Label": "org.samba.smbd",
                        "Requires": ["logging", "accounts"],
                        "ProgramArguments": [
                            "/usr/local/sbin/smbd",
                            "--foreground",
                            "--configfile=/usr/local/etc/smb4.conf"
                        ]
                    },
                    {
                        "RunAtLoad": true,
                        "Label": "org.samba.nmbd",
                        "Requires": ["logging", "accounts"],
                        "ProgramArguments": [
                            "/usr/local/sbin/nmbd",
                            "--foreground",
                            "--configfile=/usr/local/etc/smb4.conf"
                        ]
                    },
                    {
                        "RunAtLoad": true,
                        "Label": "org.samba.winbindd",
                        "Requires": ["logging", "accounts"],
                        "ProgramArguments": [
                            "/usr/local/sbin/winbindd",
                            "--foreground",
                            "--configfile=/usr/local/etc/smb4.conf"
                        ]
                    }
                ],
                "builtin": false,
                "task": "service.smb.update",
                "get_config_rpc": "service.smb.get_config",
                "name": "smb"
            },
            "ffd1ea3f-36e3-4cfa-8a1e-9bada0defb76": {
                "launchd": {
                    "Label": "org.ntp.ntpd",
                    "RunAtLoad": "yes",
                    "ProgramArguments": [
                        "/usr/sbin/ntpd",
                        "-n",
                        "-g",
                        "-c", "/etc/ntp.conf",
                        "-f", "/var/db/ntpd.drift"
                    ]
                },
                "builtin": true,
                "etcd-group": "ntpd",
                "name": "ntpd"
            },
            "f742eccc-f912-4b9c-8ed5-90f6aa1ed74e": {
                "launchd": {
                    "RunAtLoad": true,
                    "Requires": ["logging", "etc"],
                    "ProgramArguments": [
                        "/usr/sbin/sshd",
                        "-D"
                    ],
                    "Label": "com.openssh.sshd"
                },
                "etcd-group": "sshd",
                "builtin": false,
                "get_config_rpc": "service.sshd.get_config",
                "task": "service.sshd.update",
                "name": "sshd"
            },
            "9bb0873b-ba88-11e6-9cdc-000c293ba8c9": {
                "launchd": {
                    "Label": "org.freedesktop.dbus-system",
                    "RunAtLoad": true,
                    "ProgramArguments": [
                        "/usr/local/bin/dbus-daemon",
                        "--system",
                        "--nofork"
                    ]
                },
                "builtin": true,
                "name": "dbus"
            },
            "65aa0301-ba8c-11e6-bc7b-000c293ba8c9": {
                "launchd": {
                    "Label": "com.vmware.guestd",
                    "RunAtLoad": true,
                    "Program": "/usr/local/libexec/dispatcher/vmtoolsd_wrapper",
                    "SupportsCheckin": true
                },
                "builtin": true,
                "name": "vmtoolsd"
            },
            "dfc8c5c9-6825-43b3-bdfa-45466d0f77d1": {
                "launchd": {
                    "Label": "com.nginx.nginx",
                    "RunAtLoad": true,
                    "Requires": ["logging", "etc"],
                    "ProgramArguments": [
                        "/usr/local/sbin/nginx",
                        "-g",
                        "daemon off;"
                    ]
                },
                "builtin": true,
                "name": "nginx"
            },
            "69e1f6ef-8171-47c0-bb5f-22f3c8cce517": {
                "launchd": {
                    "Label": "org.freebsd.powerd",
                    "RunAtLoad": true,
                    "StandardOutPath": "/dev/null",
                    "ProgramArguments": [
                        "/usr/sbin/powerd",
                        "-v"
                    ]
                },
                "builtin": true,
                "name": "powerd"
            },
            "77c47b78-9bf3-4ba7-aa76-8cb99a8da4a3": {
                "launchd": [
                    {
                        "Label": "org.freebsd.nfsd",
                        "RunAtLoad": true,
                        "Requires": ["logging", "etc", "networking"],
                        "SupportsCheckin": true,
                        "Program": "/usr/local/libexec/dispatcher/nfsd_wrapper"
                    }
                ],
                "builtin": false,
                "etcd-group": "nfs",
                "get_config_rpc": "service.nfs.get_config",
                "task": "service.nfs.update",
                "name": "nfs"
            },
            "0a7ff372-9808-411b-b3aa-59a6f3f9a7b2": {
                "launchd": {
                    "Label": "org.proftpd.proftpd",
                    "RunAtLoad": true,
                    "Requires": ["logging", "etc"],
                    "ProgramArguments": [
                        "/usr/local/sbin/proftpd",
                        "-n"
                    ]
                },
                "builtin": false,
                "etcd-group": "ftp",
                "get_config_rpc": "service.ftp.get_config",
                "task": "service.ftp.update",
                "name": "ftp"
            },
            "702dd24d-bf1a-4d36-b69b-c96971b37a9d": {
                "launchd": {
                    "Label": "net.sourceforge.net-snmp.snmpd",
                    "RunAtLoad": true,
                    "Requires": ["logging", "etc"],
                    "ProgramArguments": [
                        "/usr/local/sbin/snmpd",
                        "-f",
                        "-c", "/usr/local/etc/snmpd.conf",
                        "-Ls5d"
                    ]
                },
                "builtin": false,
                "get_config_rpc": "service.snmp.get_config",
                "task": "service.snmp.update",
                "name": "snmp"
            },
            "7498b5d8-457f-442b-bf48-ed29d8db5fc5": {
                "launchd": {
                    "Label": "org.collectd.collectd",
                    "RunAtLoad": true,
                    "Requires": ["logging", "etc"],
                    "ProgramArguments": [
                        "/usr/local/sbin/collectd",
                        "-f"
                    ]
                },
                "builtin": true,
                "etcd-group": "collectd",
                "name": "collectd"
            },
            "7b488932-c09e-4336-a980-7fba6ddd6228": {
                "launchd": {
                    "Label": "net.sourceforge.inadyn-mt.inadyn-mt",
                    "RunAtLoad": true,
                    "Requires": ["logging", "etc"],
                    "Program": "/usr/local/bin/inadyn-mt"
                },
                "builtin": false,
                "get_config_rpc": "service.dyndns.get_config",
                "task": "service.dyndns.update",
                "name": "dyndns"
            },
            "efc90340-f09f-43dc-a1ab-20467f0a148a": {
                "launchd": {
                    "Label": "io.ipfs.ipfs-go",
                    "RunAtLoad": true,
                    "SupportsCheckin": true,
                    "Requires": ["networking", "logging", "etc"],
                    "Program": "/usr/local/libexec/dispatcher/ipfs_wrapper"
                },
                "builtin": false,
                "get_config_rpc": "service.ipfs.get_config",
                "task": "service.ipfs.update",
                "name": "ipfs"
            },
            "fd2c3dcd-6959-4dab-8750-65f2a0221fe6": {
                "launchd": {
                    "Label": "org.samba.rsyncd",
                    "RunAtLoad": true,
                    "Requires": ["logging", "etc"],
                    "ProgramArguments": [
                        "/usr/local/bin/rsync",
                        "--daemon",
                        "--no-detach",
                        "--config",
                        "/usr/local/etc/rsyncd.conf"
                    ]
                },
                "builtin": false,
                "get_config_rpc": "service.rsyncd.get_config",
                "task": "service.rsyncd.update",
                "name": "rsyncd"
            },
            "638dde98-3f61-487e-9da7-47093a6beb7a": {
                "launchd": {
                    "Label": "org.freenas.tftpd",
                    "RunAtLoad": true,
                    "SupportsCheckin": true,
                    "Program": "/usr/local/libexec/dispatcher/tftpd_wrapper"
                },
                "builtin": false,
                "get_config_rpc": "service.tftpd.get_config",
                "task": "service.tftpd.update",
                "name": "tftpd"
            },
            "b9d11e23-ecfb-46c2-a0c9-4a0d94eaafc1": {
                "launchd": {
                    "Label": "org.freenas.ups",
                    "RunAtLoad": true,
                    "Requires": ["networking", "logging", "etc"],
                    "SupportsCheckin": true,
                    "Program": "/usr/local/libexec/dispatcher/ups_wrapper"
                },
                "builtin": false,
                "task": "service.ups.update",
                "get_config_rpc": "service.ups.get_config",
                "name": "ups"
            },
            "301e7943-5d01-43e8-b211-1303d1a2e1e6": {
                "builtin": false,
                "start_rpc": "service.dc.service_start",
                "stop_rpc": "service.dc.service_stop",
                "restart_rpc": "service.dc.service_restart",
                "status_rpc": "service.dc.service_status",
                "task": "service.dc.update",
                "get_config_rpc": "service.dc.get_config",
                "name": "dc"
            },
            "3f884592-fd25-4fe6-85c5-f1aabd4387e2": {
                "launchd": {
                    "Label": "org.apache.httpd",
                    "RunAtLoad": true,
                    "Requires": ["logging", "etc"],
                    "ProgramArguments": [
                        "/usr/local/sbin/httpd",
                        "-DFOREGROUND"
                    ]
                },
                "builtin": false,
                "get_config_rpc": "service.webdav.get_config",
                "task": "service.webdav.update",
                "name": "webdav"
            },
            "d33f4044-aa6b-4839-8b0d-16aeafc626f8": {
                "launchd": {
                    "Label": "com.apple.mdnsd",
                    "RunAtLoad": true,
                    "ProgramArguments": [
                        "/usr/local/sbin/mdnsd",
                        "-debug"
                    ]
                },
                "builtin": true,
                "name": "mdns"
            },
            "12b2673e-678c-4c5d-8e5b-08af9db31592": {
                "launchd": {
                    "Label": "com.github.sspans.ladvd",
                    "RunAtLoad": true,
                    "Program": "/usr/local/libexec/dispatcher/ladvd_wrapper"
                },
                "builtin": false,
                "task": "service.lldp.update",
                "name": "lldp"
            },
            "9137a2bd-c45f-4b6e-ad4e-45d2fd858cac": {
                "launchd": {
                    "Label": "org.freebsd.rtsold",
                    "Provides": ["rtsold"],
                    "RunAtLoad": true,
                    "ProgramArguments": [
                        "/usr/sbin/rtsold",
                        "-a",
                        "-f"
                    ]
                },
                "builtin": true,
                "name": "rtsold"
            },
            "793867c5-bf29-4464-b7f1-7b77a9e2b97c": {
                "launchd": {
                    "Label": "org.freebsd.ctld",
                    "RunAtLoad": true,
                    "Requires": ["logging", "etc"],
                    "ProgramArguments": [
                        "/usr/sbin/ctld",
                        "-u",
                        "-D"
                    ]
                },
                "builtin": true,
                "auto_enable": true,
                "name": "ctl"
            },
            "dc7b38aa-e04a-48ea-96d0-89aac2b5112d": {
                "builtin": false,
                "name": "iscsi",
                "task": "service.iscsi.update",
                "dependencies": [
                    "793867c5-bf29-4464-b7f1-7b77a9e2b97c"
                ]
            },
            "fd564a4e-e812-11e6-afca-0cc47a3511b4": {
                "builtin": true,
                "name": "virtio-scsi",
                "dependencies": [
                    "793867c5-bf29-4464-b7f1-7b77a9e2b97c"
                ]
            },
            "5c9b15f0-0362-4b64-a1b0-0464787d37c2": {
                "builtin": false,
                "name": "simulator",
                "dependencies": [
                    "793867c5-bf29-4464-b7f1-7b77a9e2b97c"
                ]
            },
            "9486ab01-7c53-11e6-aefb-000c29796bea": {
                "builtin": false,
                "get_config_rpc": "service.consul.get_config",
                "etcd-group": "consul",
                "name": "consul"
            },
            "98d512f6-9111-11e6-91a2-000c2924b2c6": {
                "launchd": {
                    "Label": "org.freebsd.ypbind",
                    "ProgramArguments": [
                        "/usr/sbin/ypbind",
                        "-d"
                    ]
                },
                "builtin": true,
                "name": "ypbind"
            },
            "e538db78-b14e-11e6-af2f-000c29796bea": {
                "launchd": {
                    "Label": "org.freebsd.iscsid",
                    "RunAtLoad": true,
                    "Requires": ["networking", "logging"],
                    "ProgramArguments": [
                        "/usr/sbin/iscsid",
                        "-D"
                    ]
                },
                "builtin": true,
                "name": "iscsid"
            },
            "c438c46f-bcb4-11e6-afca-0cc47a3511b4": {
                "launchd": {
                    "Label": "org.freenas.alertd",
                    "RunAtLoad": true,
                    "SupportsCheckin": true,
                    "Program": "/usr/local/sbin/alertd"
                },
                "builtin": true,
                "name": "alertd"
            },
            "e3f3cb21-bcb8-11e6-bbff-000c299ae6d8": {
                "launchd": {
                    "Label": "org.freenas.containerd",
                    "RunAtLoad": true,
                    "SupportsCheckin": true,
                    "Requires": ["networking", "etc"],
                    "Program": "/usr/local/sbin/containerd"
                },
                "builtin": true,
                "name": "containerd"
            },
            "0a1c9025-bcb9-11e6-bbff-000c299ae6d8": {
                "launchd": {
                    "Label": "org.freenas.networkd",
                    "RunAtLoad": true,
                    "SupportsCheckin": true,
                    "Provides": ["networking"],
                    "Requires": ["rtsold"],
                    "Program": "/usr/local/sbin/networkd"
                },
                "builtin": true,
                "name": "networkd"
            },
            "1a675bde-bcb9-11e6-bbff-000c299ae6d8": {
                "launchd": {
                    "Label": "org.freenas.schedulerd",
                    "RunAtLoad": true,
                    "SupportsCheckin": true,
                    "Requires": ["networking", "etc"],
                    "Program": "/usr/local/sbin/schedulerd"
                },
                "builtin": true,
                "name": "schedulerd"
            },
            "2d01341e-bcb9-11e6-bbff-000c299ae6d8": {
                "launchd": {
                    "Label": "org.freenas.dscached",
                    "RunAtLoad": true,
                    "SupportsCheckin": true,
                    "Provides": ["accounts"],
                    "Program": "/usr/local/sbin/dscached"
                },
                "builtin": true,
                "name": "dscached"
            },
            "850ba33b-bcb9-11e6-bbff-000c299ae6d8": {
                "launchd": {
                    "Label": "org.freenas.restd",
                    "RunAtLoad": true,
                    "SupportsCheckin": true,
                    "Program": "/usr/local/sbin/restd"
                },
                "builtin": true,
                "name": "restd"
            },
            "a958c5fc-bcb9-11e6-bbff-000c299ae6d8": {
                "launchd": {
                    "Label": "org.freenas.etcd",
                    "RunAtLoad": true,
                    "SupportsCheckin": true,
                    "Provides": ["etc"],
                    "ProgramArguments": [
                        "/usr/local/sbin/etcd",
                        "/etc"
                    ]
                },
                "builtin": true,
                "name": "etcd"
            },
            "1edeed25-bcba-11e6-bbff-000c299ae6d8": {
                "launchd": {
                    "Label": "org.freenas.fnstatd",
                    "RunAtLoad": true,
                    "SupportsCheckin": true,
                    "Program": "/usr/local/sbin/fnstatd"
                },
                "builtin": true,
                "name": "fnstatd"
            },
            "825a1f02-bcba-11e6-bbff-000c299ae6d8": {
                "launchd": {
                    "Label": "org.freenas.crashd",
                    "RunAtLoad": true,
                    "Program": "/usr/local/sbin/crashd"
                },
                "builtin": true,
                "name": "crashd"
            },
            "5fee310e-bccb-11e6-afca-0cc47a3511b4": {
                "launchd": {
                    "Label": "org.freenas.neighbord",
                    "RunAtLoad": true,
                    "SupportsCheckin": true,
                    "Program": "/usr/local/sbin/neighbord"
                },
                "builtin": true,
                "name": "neighbord"
            },
            "79349978-bccb-11e6-afca-0cc47a3511b4": {
                "launchd": {
                    "Label": "org.freenas.debugd",
                    "RunAtLoad": true,
                    "SupportsCheckin": true,
                    "Program": "/usr/local/sbin/debugd"
                },
                "builtin": true,
                "name": "debugd"
            }
        },
        "metadata": {
            "attributes": {
                "type": "persistent"
            },
            "migration": "replace",
            "name": "service_definitions",
            "pkey-type": "uuid",
            "last-id": null
        }
    },
    {
        "data": {
            "default": {
                "buckets": [
                    {
                        "retention": "4h",
                        "interval": "10s"
                    },
                    {
                        "consolidation": "avg",
                        "retention": "1d",
                        "interval": "60s"
                    },
                    {
                        "consolidation": "avg",
                        "retention": "2y",
                        "interval": "5m"
                    }
                ]
            }
        },
        "metadata": {
            "attributes": {
                "type": "persistent"
            },
            "migration": "replace",
            "pkey-type": "native",
            "name": "statd.schemas"
        }
    },
    {
        "data": {
            "default": {
                "schema": "default"
            }
        },
        "metadata": {
            "attributes": {
                "type": "persistent"
            },
            "migration": "replace",
            "pkey-type": "native",
            "name": "statd.sources"
        }
    },
    {
        "metadata": {
            "name": "statd.alerts",
            "migration": "replace",
            "pkey-type": "native",
            "attributes": {
                "type": "config"
            }
        },
        "data": {
            "default": {
                "alert_high": null,
                "alert_high_enabled": false,
                "alert_low": null,
                "alert_low_enabled": false,
                "default_config": true
            }
        }
    },
    {
        "data": {
            "7fe7115b-10ea-43ae-be29-54549c15afc0": {
                "prefer": false,
                "address": "2.freebsd.pool.ntp.org",
                "minpoll": 6,
                "burst": false,
                "iburst": true,
                "maxpoll": 10,
                "pool": true
            },
            "5b5a6699-c88a-4e72-9af8-6c6a1376200b": {
                "prefer": false,
                "address": "1.freebsd.pool.ntp.org",
                "minpoll": 6,
                "burst": false,
                "iburst": true,
                "maxpoll": 10,
                "pool": true
            },
            "c436daf5-a884-4689-bf85-009fb8cfd9d8": {
                "prefer": false,
                "address": "0.freebsd.pool.ntp.org",
                "minpoll": 6,
                "burst": false,
                "iburst": true,
                "maxpoll": 10,
                "pool": true
            }
        },
        "metadata": {
            "attributes": {
                "type": "config",
                "unique_indexes": [
                    ["address"]
                ] 
            },
            "migration": "keep",
            "pkey-type": "uuid",
            "name": "ntpservers"
        }
    },
    {
        "metadata": {
            "name": "volumes",
            "migration": "keep",
            "pkey-type": "native",
            "attributes": {
                "type": "config"
            }
        },
        "data": {
        }
    },
    {
        "metadata": {
            "name": "replication.links",
            "migration": "keep",
            "pkey-type": "uuid",
            "attributes": {
                "type": "config"
            }
        },
        "data": {
        }
    },
    {
        "metadata": {
            "name": "docker.collections",
            "migration": "merge-preserve",
            "pkey-type": "uuid",
            "attributes": {
                "type": "config"
            }
        },
        "data": {
            "7f4d5a8d-b8dd-4ffa-a866-b074067b381d": {
                "name": "freenas",
                "collection": "freenas",
                "match_expr": ""
            }
        }
    },
    {
        "metadata": {
            "name": "peers",
            "migration": "keep",
            "pkey-type": "uuid",
            "attributes": {
                "type": "config"
            }
        },
        "data": {
        }
    },
    {
        "metadata": {
            "name": "disks",
            "migration": "keep",
            "pkey-type": "native",
            "attributes": {
                "type": "config",
                "ttl_index": "delete_at"
            }
        },
        "data": {
        }
    },
    {
        "metadata": {
            "name": "shares",
            "migration": "keep",
            "pkey-type": "uuid",
            "attributes": {
                "type": "config",
                "unique_indexes": [
                    ["name", "type"]
                ]
            }
        },
        "data": {
        }
    },
    {
        "metadata": {
            "name": "iscsi.targets",
            "migration": "keep",
            "pkey-type": "native",
            "attributes": {
                "type": "config"
            }
        },
        "data": {
        }
    },
    {
        "metadata": {
            "name": "iscsi.portals",
            "migration": "keep",
            "pkey-type": "native",
            "attributes": {
                "type": "config"
            }
        },
        "data": {
        }
    },
    {
        "metadata": {
            "name": "iscsi.auth",
            "migration": "keep",
            "pkey-type": "native",
            "attributes": {
                "type": "config"
            }
        },
        "data": {
        }
    },
    {
        "metadata": {
            "name": "simulator.disks",
            "migration": "keep",
            "pkey-type": "uuid",
            "attributes": {
                "type": "config"
            }
        },
        "data": {
        }
    },
    {
        "metadata": {
            "name": "crypto.certificates",
            "migration": "keep",
            "pkey-type": "uuid",
            "attributes": {
                "type": "config"
            }
        },
        "data": {
        }
    },
    {
         "metadata": {
            "name": "tunables",
            "migration": "merge-preserve",
            "pkey-type": "uuid",
            "attributes": {
                "type": "config"
            }
        },
        "data": {
            "16d65fe7-e56e-11e6-afca-0cc47a3511b4": {
                "type": "LOADER",
                "var": "hw.mfi.allow_cam_disk_passthrough",
                "value": "1",
                "comment": "CAM passthrough for disks attached via mfi(4) controllers",
                "enabled": true
            }
        }
    },
    {
         "metadata": {
            "name": "rsyncd-module",
            "migration": "keep",
            "pkey-type": "uuid",
            "attributes": {
                "type": "config"
            }
        },
        "data": {
        }
    },
    {
         "metadata": {
            "name": "network.interfaces",
            "migration": "keep",
            "pkey-type": "native",
            "attributes": {
                "type": "config"
            }
        },
        "data": {
        }
    },
    {
         "metadata": {
            "name": "network.routes",
            "migration": "keep",
            "pkey-type": "native",
            "attributes": {
                "type": "config"
            }
        },
        "data": {
        }
    },
    {
         "metadata": {
            "name": "network.hosts",
            "migration": "keep",
            "pkey-type": "native",
            "attributes": {
                "type": "config"
            }
        },
        "data": {
        }
    },
    {
         "metadata": {
            "name": "alerts",
            "migration": "keep",
            "pkey-type": "integer",
            "attributes": {
                "type": "config"
            }
        },
        "data": {
        }
    },
    {
        "metadata": {
            "name": "alert.classes",
            "migration": "replace",
            "pkey-type": "native",
            "attributes": {
                "type": "persistent"
            }
        },
        "data": {
            "SystemShutdown": {
                "type": "SYSTEM",
                "subtype": "POWER",
                "severity": "WARNING"
            },
            "SystemReboot": {
                "type": "SYSTEM",
                "subtype": "POWER",
                "severity": "WARNING"
            },
            "UpdateAvailable": {
                "type": "SYSTEM",
                "subtype": "UPDATES",
                "severity": "INFO"
            },
            "UpdateDownloaded": {
                "type": "SYSTEM",
                "subtype": "UPDATES",
                "severity": "INFO"
            },
            "UpdateInstalled": {
                "type": "SYSTEM",
                "subtype": "UPDATES",
                "severity": "WARNING"
            },
            "VolumeUpgradePossible": {
                "type": "VOLUME",
                "subtype": "ZFS",
                "severity": "WARNING"
            },
            "VolumeDegraded": {
                "type": "VOLUME",
                "subtype": "ZFS",
                "severity": "CRITICAL"
            },
            "VolumeDiskReplaced": {
                "type": "VOLUME",
                "subtype": "ZFS",
                "severity": "INFO"
            },
            "VMwareSnapshotFailed": {
                "type": "VOLUME",
                "subtype": "SNAPSHOT",
                "severity": "WARNING"
            },
            "DockerContainerDied": {
                "type": "SYSTEM",
                "subtype": "CONTAINER",
                "severity": "WARNING"
            },
            "VirtualMachineDied": {
                "type": "SYSTEM",
                "subtype": "CONTAINER",
                "severity": "WARNING"
            },
            "DiskControllerFirmwareMismatch": {
                "type": "DISK",
                "subtype": "MPS",
                "severity": "WARNING"
            },
            "SmartWarn": {
                "type": "DISK",
                "subtype": "SMART",
                "severity": "WARNING"
            },
            "SmartFail": {
                "type": "DISK",
                "subtype": "SMART",
                "severity": "CRITICAL"
            },
            "UserMessage": {
                "type": "SYSTEM",
                "subtype": "USER",
                "severity": "INFO"
            },
            "UserLogin": {
                "type": "SYSTEM",
                "subtype": "USER",
                "severity": "INFO"
            },
            "UserLogout": {
                "type": "SYSTEM",
                "subtype": "USER",
                "severity": "INFO"
            },
            "DirectoryServiceBindFailed": {
                "type": "SYSTEM",
                "subtype": "DIRECTORY_SERVICES",
                "severity": "WARNING"
            },
            "CalendarTaskFailed": {
                "type": "SYSTEM",
                "subtype": "CALENDAR",
                "severity": "WARNING"
            },
            "UpsSignal": {
                "type": "SYSTEM",
                "subtype": "UPS",
                "severity": "WARNING"
            },
            "CrashDataFound": {
                "type": "SYSTEM",
                "subtype": "SYSTEM",
                "severity": "WARNING"
            },
            "MigrationDone": {
                "type": "SYSTEM",
                "subtype": "MIGRATION",
                "severity": "INFO"
            },
            "MigrationStalled": {
                "type": "SYSTEM",
                "subtype": "MIGRATION",
                "severity": "CRITICAL"
            },
            "MigrationFailed": {
                "type": "SYSTEM",
                "subtype": "MIGRATION",
                "severity": "CRITICAL"
            }
        }
    },
    {
        "metadata": {
            "name": "alert.filters",
            "migration": "merge-preserve",
            "pkey-type": "uuid",
            "attributes": {
                "type": "config"
            }
        },
        "data": {
            "23795a9d-f263-11e6-af4f-000c2921ac63": {
                "clazz": "VolumeDegraded",
                "emitter": "email",
                "predicates": [],
                "parameters": {
                    "%type": "AlertEmitterParametersEmail",
                    "to": []
                }
            },
            "2ff8c660-f263-11e6-af4f-000c2921ac63": {
                "clazz": "SmartWarn",
                "emitter": "email",
                "predicates": [],
                "parameters": {
                    "%type": "AlertEmitterParametersEmail",
                    "to": []
                }
            },
            "89320bfb-f263-11e6-af4f-000c2921ac63": {
                "clazz": "SmartFail",
                "emitter": "email",
                "predicates": [],
                "parameters": {
                    "%type": "AlertEmitterParametersEmail",
                    "to": []
                }
            },
            "403d4c81-f263-11e6-af4f-000c2921ac63": {
                "clazz": "DirectoryServiceBindFailed",
                "emitter": "email",
                "predicates": [],
                "parameters": {
                    "%type": "AlertEmitterParametersEmail",
                    "to": []
                }
            },
            "515e1026-f263-11e6-af4f-000c2921ac63": {
                "clazz": "CalendarTaskFailed",
                "emitter": "email",
                "predicates": [],
                "parameters": {
                    "%type": "AlertEmitterParametersEmail",
                    "to": []
                }
            },
            "5c9b5a98-f263-11e6-af4f-000c2921ac63": {
                "clazz": "CrashDataFound",
                "emitter": "email",
                "predicates": [],
                "parameters": {
                    "%type": "AlertEmitterParametersEmail",
                    "to": []
                }
            }
        }
    },
    {
        "metadata": {
            "name": "calendar_tasks",
            "migration": "merge-preserve",
            "pkey-type": "native",
            "attributes": {
                "type": "config"
            }
        },
        "data": {
            "e8e84b9d-b853-4a67-8182-095e119ddfe0": {
                "name": "nightly update check",
                "task": "update.checkfetch",
                "args": [],
                "enabled": true,
                "hidden": false,
                "protected": false,
                "next_run_time": 1,
                "schedule": {
                    "year": "*",
                    "month": "*",
                    "day": "*",
                    "week": "*",
                    "day_of_week": "*",
                    "hour": "23",
                    "minute": "0",
                    "second": "0",
                    "timezone": "America/Los_Angeles"
                }
            },
            "7b48426c-c16f-11e6-866b-000c2921ac63": {
                "name": "adjkerntz",
                "task": "calendar_task.command",
                "args": ["root", "/sbin/adjkerntz -a"],
                "enabled": true,
                "hidden": false,
                "protected": false,
                "next_run_time": 1,
                "schedule": {
                    "year": "*",
                    "month": "*",
                    "day": "*",
                    "week": "*",
                    "day_of_week": "*",
                    "hour": "*",
                    "minute": "*/30",
                    "second": "0",
                    "timezone": "America/Los_Angeles"
                }
            },
            "f10a7f4a-c185-11e6-b7f2-000c293ba8c9": {
                "name": "periodic daily",
                "task": "calendar_task.command",
                "args": ["root", "/usr/sbin/periodic daily"],
                "enabled": true,
                "hidden": false,
                "protected": false,
                "next_run_time": 1,
                "schedule": {
                    "year": "*",
                    "month": "*",
                    "day": "*",
                    "week": "*",
                    "day_of_week": "*",
                    "hour": "3",
                    "minute": "1",
                    "second": "0",
                    "timezone": "America/Los_Angeles"
                }
            },
            "2d5a6561-c186-11e6-b7f2-000c293ba8c9": {
                "name": "periodic weekly",
                "task": "calendar_task.command",
                "args": ["root", "/usr/sbin/periodic weekly"],
                "enabled": true,
                "hidden": false,
                "protected": false,
                "next_run_time": 1,
                "schedule": {
                    "year": "*",
                    "month": "*",
                    "day": "*",
                    "week": "*",
                    "day_of_week": "sat",
                    "hour": "4",
                    "minute": "15",
                    "second": "0",
                    "timezone": "America/Los_Angeles"
                }
            },
            "3dc13171-c186-11e6-b7f2-000c293ba8c9": {
                "name": "periodic monthly",
                "task": "calendar_task.command",
                "args": ["root", "/usr/sbin/periodic monthly"],
                "enabled": true,
                "hidden": false,
                "protected": false,
                "next_run_time": 1,
                "schedule": {
                    "year": "*",
                    "month": "*",
                    "day": "1",
                    "week": "*",
                    "day_of_week": "*",
                    "hour": "5",
                    "minute": "30",
                    "second": "0",
                    "timezone": "America/Los_Angeles"
                }
            }
        }
    },
    {
         "metadata": {
            "name": "vms",
            "migration": "keep",
            "pkey-type": "uuid",
            "attributes": {
                "type": "config"
            }
        },
        "data": {
        }
    },
    {
         "metadata": {
            "name": "vm.snapshots",
            "migration": "keep",
            "pkey-type": "uuid",
            "attributes": {
                "type": "config"
            }
        },
        "data": {
        }
    },
    {
         "metadata": {
            "name": "vm.datastores",
            "migration": "keep",
            "pkey-type": "uuid",
            "attributes": {
                "type": "config"
            }
        },
        "data": {
        }
    },
    {
         "metadata": {
            "name": "vm.scsi_ports",
            "migration": "keep",
            "pkey-type": "uuid",
            "attributes": {
                "type": "config"
            }
        },
        "data": {
        }
    },
    {
        "metadata": {
            "name": "vm.template_sources",
            "migration": "replace",
            "pkey-type": "native",
            "attributes": {
                "type": "config"
            }
        },
        "data": {
            "local": {
                "driver": "local",
                "url": "file:///usr/local/share/containerd/templates"
            },
            "github": {
                "driver": "git",
                "url": "https://github.com/freenas/vm-templates"
            }
        }
    },
    {
        "metadata": {
            "name": "backup",
            "migration": "keep",
            "pkey-type": "uuid",
            "attributes": {
                "type": "config"
            }
        },
        "data": {
        }
    },
    {
        "metadata": {
            "name": "directories",
            "migration": "merge-preserve",
            "pkey-type": "uuid",
            "attributes": {
                "type": "config"
            }
        },
        "data": {
            "946331f6-475a-4f99-8482-0881ec0c616e": {
                "name": "local",
                "type": "local",
                "enabled": true,
                "immutable": true,
                "enumerate": true,
                "uid_range": [1000, 99999],
                "gid_range": [1000, 99999],
                "parameters": {}
            },
            "0b078c8c-b132-471f-b671-dc20c1396912": {
                "name": "system",
                "type": "file",
                "enabled": true,
                "immutable": true,
                "enumerate": true,
                "uid_range": [0, 999],
                "gid_range": [0, 999],
                "parameters": {
                    "passwd_file": "/etc/passwd.json",
                    "group_file": "/etc/group.json"
                }
            }
        }
    },
    {
        "metadata": {
            "name": "kerberos.realms",
            "migration": "keep",
            "pkey-type": "uuid",
            "attributes": {
                "type": "config",
                "unique_indexes": [
                    ["name"]
                ]
            }
        },
        "data": {
        }
    },
    {
        "metadata": {
            "name": "kerberos.keytabs",
            "migration": "keep",
            "pkey-type": "uuid",
            "attributes": {
                "type": "config",
                "unique_indexes": [
                    ["name"]
                ]
            }
        },
        "data": {
        }
    },
    {
        "metadata": {
            "name": "vmware.datasets",
            "migration": "keep",
            "pkey-type": "uuid",
            "attributes": {
                "type": "config",
                "unique_indexes": [
                    ["name"]
                ]
            }
        },
        "data": {
        }
    },
    {
        "metadata": {
            "name": "iscsi_initiator.targets",
            "migration": "keep",
            "pkey-type": "uuid",
            "attributes": {
                "type": "config",
                "unique_indexes": [
                    ["name"]
                ]
            }
        },
        "data": {
        }
    }
]<|MERGE_RESOLUTION|>--- conflicted
+++ resolved
@@ -253,11 +253,7 @@
             "service.consul.encryption_key": null,
             "service.iscsid.enable": false,
             "update.check_auto": true,
-<<<<<<< HEAD
             "update.train": "FreeNAS-Corral-STABLE",
-=======
-            "update.train": "FreeNAS-Corral-Nightlies",
->>>>>>> fc11a329
             "update.internal": false,
             "accounts.local_gid_range": [
                 1000,
