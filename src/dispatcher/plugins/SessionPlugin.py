#+
# Copyright 2015 iXsystems, Inc.
# All rights reserved
#
# Redistribution and use in source and binary forms, with or without
# modification, are permitted providing that the following conditions
# are met:
# 1. Redistributions of source code must retain the above copyright
#    notice, this list of conditions and the following disclaimer.
# 2. Redistributions in binary form must reproduce the above copyright
#    notice, this list of conditions and the following disclaimer in the
#    documentation and/or other materials provided with the distribution.
#
# THIS SOFTWARE IS PROVIDED BY THE AUTHOR ``AS IS'' AND ANY EXPRESS OR
# IMPLIED WARRANTIES, INCLUDING, BUT NOT LIMITED TO, THE IMPLIED
# WARRANTIES OF MERCHANTABILITY AND FITNESS FOR A PARTICULAR PURPOSE
# ARE DISCLAIMED.  IN NO EVENT SHALL THE AUTHOR BE LIABLE FOR ANY
# DIRECT, INDIRECT, INCIDENTAL, SPECIAL, EXEMPLARY, OR CONSEQUENTIAL
# DAMAGES (INCLUDING, BUT NOT LIMITED TO, PROCUREMENT OF SUBSTITUTE GOODS
# OR SERVICES; LOSS OF USE, DATA, OR PROFITS; OR BUSINESS INTERRUPTION)
# HOWEVER CAUSED AND ON ANY THEORY OF LIABILITY, WHETHER IN CONTRACT,
# STRICT LIABILITY, OR TORT (INCLUDING NEGLIGENCE OR OTHERWISE) ARISING
# IN ANY WAY OUT OF THE USE OF THIS SOFTWARE, EVEN IF ADVISED OF THE
# POSSIBILITY OF SUCH DAMAGE.
#
#####################################################################

import errno
from datetime import datetime
from task import Provider, query
from freenas.dispatcher.rpc import RpcException, description, pass_sender, returns, accepts, generator, SchemaHelper as h
from freenas.utils import first_or_default


@description("Provides Information about the current loggedin Session")
class SessionProvider(Provider):
    @query('Session')
    @generator
    def query(self, filter=None, params=None):
        return self.datastore_log.query_stream('sessions', *(filter or []), **(params or {}))

    @accepts()
<<<<<<< HEAD
    @returns(h.array(h.ref('Session')))
=======
    @returns(h.array(h.ref('session')))
    @generator
>>>>>>> 0c349e8b
    @description("Returns the logged in and active user sessions" +
                 "Does not include the service sessions in this.")
    def get_live_user_sessions(self):
        live_user_session_ids = []
        for srv in self.dispatcher.ws_servers:
            for conn in srv.connections:
                # The if check for 'uid' below is to seperate the actuall gui/cli
                # users of the websocket connection from that of system services
                # like etcd, statd and so on.
                if hasattr(conn.user, 'uid'):
                    live_user_session_ids.append(conn.session_id)

        return self.datastore_log.query_stream('sessions', ('id', 'in', live_user_session_ids))

    @pass_sender
    @returns(int)
    def get_my_session_id(self, sender):
        return sender.session_id

    @description("Returns the logged in user for the current session")
    @returns(str)
    @pass_sender
    def whoami(self, sender):
        return sender.user.name

    @description("Sends a message to given session")
    @accepts(int, str)
    @pass_sender
    def send_to_session(self, id, message, sender):
        target = None
        for srv in self.dispatcher.ws_servers:
            target = first_or_default(lambda s: s.session_id == id, srv.connections)
            if target:
                break

        if not target:
            raise RpcException(errno.ENOENT, 'Session {0} not found'.format(id))

        target.outgoing_events.put(('session.message', {
            'sender_id': sender.session_id,
            'sender_name': sender.user.name if sender.user else None,
            'message': message
        }))

    @description("Sends a message to every active session")
    @accepts(str)
    @pass_sender
    def send_to_all(self, message, sender):
        for srv in self.dispatcher.ws_servers:
            for target in srv.connections:
                target.outgoing_events.put(('session.message', {
                    'sender_id': sender.session_id,
                    'sender_name': sender.user.name if sender.user else None,
                    'message': message
                }))


def _init(dispatcher, plugin):
    def pam_event(args):
        if args['type'] == 'open_session':
            dispatcher.datastore.insert('sessions', {
                'username': args['username'],
                'resource': args['service'],
                'tty': args['tty'],
                'active': True,
                'started_at': datetime.utcnow(),
                'ended_at': None
            })

        if args['type'] == 'close_session':
            session = dispatcher.datastore.get_one(
                'sessions',
                ('username', '=', args['username']),
                ('resource', '=', args['service']),
                ('tty', '=', args['tty']),
                ('active', '=', True),
                ('ended_at', '=', None)
            )

            session['ended_at'] = datetime.utcnow()
            session['active'] = False
            dispatcher.datastore.update('session', session['id'], session)

    plugin.register_schema_definition('Session', {
        'type': 'object',
        'properties': {
            'username': {'type': 'string'},
            'resource': {'type': ['string', 'null']},
            'tty': {'type': ['string', 'null']},
            'active': {'type': 'boolean'},
            'started_at': {'type': 'datetime'},
            'ended_at': {'type': 'datetime'}
        }
    })

    # Mark all orphaned sessions as inactive
    def on_server_ready(args):
        for i in dispatcher.datastore_log.query_stream('sessions', ('active', '=', True)):
            i['active'] = False
            i['ended_at'] = datetime.utcnow()
            dispatcher.datastore_log.update('sessions', i['id'], i)

    plugin.register_provider('session', SessionProvider)
    plugin.register_event_type('session.changed')
    plugin.register_event_type('session.message')
    plugin.register_event_handler('server.ready', on_server_ready)
    plugin.register_event_handler('system.pam.event', pam_event)<|MERGE_RESOLUTION|>--- conflicted
+++ resolved
@@ -40,12 +40,8 @@
         return self.datastore_log.query_stream('sessions', *(filter or []), **(params or {}))
 
     @accepts()
-<<<<<<< HEAD
     @returns(h.array(h.ref('Session')))
-=======
-    @returns(h.array(h.ref('session')))
     @generator
->>>>>>> 0c349e8b
     @description("Returns the logged in and active user sessions" +
                  "Does not include the service sessions in this.")
     def get_live_user_sessions(self):
