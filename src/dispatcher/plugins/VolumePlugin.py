--- conflicted
+++ resolved
@@ -1879,11 +1879,7 @@
             id = new_id
 
         if 'lifetime' in updated_params:
-<<<<<<< HEAD
-            params['org.freenas:lifetime'] = {'value': str(updated_params['lifetime'])}
-=======
             params['org.freenas:lifetime'] = {'value': str(updated_params['lifetime'] or 'no')}
->>>>>>> 4d9f4290
 
         if 'replicable' in updated_params:
             params['org.freenas:replicable'] = {'value': 'yes' if updated_params['replicable'] else 'no'}
