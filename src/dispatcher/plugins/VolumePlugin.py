#+
# Copyright 2014 iXsystems, Inc.
# All rights reserved
#
# Redistribution and use in source and binary forms, with or without
# modification, are permitted providing that the following conditions
# are met:
# 1. Redistributions of source code must retain the above copyright
#    notice, this list of conditions and the following disclaimer.
# 2. Redistributions in binary form must reproduce the above copyright
#    notice, this list of conditions and the following disclaimer in the
#    documentation and/or other materials provided with the distribution.
#
# THIS SOFTWARE IS PROVIDED BY THE AUTHOR ``AS IS'' AND ANY EXPRESS OR
# IMPLIED WARRANTIES, INCLUDING, BUT NOT LIMITED TO, THE IMPLIED
# WARRANTIES OF MERCHANTABILITY AND FITNESS FOR A PARTICULAR PURPOSE
# ARE DISCLAIMED.  IN NO EVENT SHALL THE AUTHOR BE LIABLE FOR ANY
# DIRECT, INDIRECT, INCIDENTAL, SPECIAL, EXEMPLARY, OR CONSEQUENTIAL
# DAMAGES (INCLUDING, BUT NOT LIMITED TO, PROCUREMENT OF SUBSTITUTE GOODS
# OR SERVICES; LOSS OF USE, DATA, OR PROFITS; OR BUSINESS INTERRUPTION)
# HOWEVER CAUSED AND ON ANY THEORY OF LIABILITY, WHETHER IN CONTRACT,
# STRICT LIABILITY, OR TORT (INCLUDING NEGLIGENCE OR OTHERWISE) ARISING
# IN ANY WAY OUT OF THE USE OF THIS SOFTWARE, EVEN IF ADVISED OF THE
# POSSIBILITY OF SUCH DAMAGE.
#
#####################################################################

import errno
import os
import re
import gevent
import logging
import tempfile
import shutil
import itertools
import base64
import copy
import bsd
import bsd.kld
import hashlib
import json
import time
import uuid
from cache import EventCacheStore
from lib.system import system, SubprocessException
from lib.freebsd import fstyp
<<<<<<< HEAD
from task import Provider, Task, ProgressTask, TaskException, TaskWarning, VerifyException, query
from freenas.dispatcher.rpc import RpcException, description, accepts, returns, private, SchemaHelper as h, generator
=======
from task import Provider, Task, ProgressTask, MasterProgressTask, TaskException, TaskWarning, VerifyException, query
from freenas.dispatcher.rpc import (
    RpcException, description, accepts, returns, private, SchemaHelper as h
    )
>>>>>>> 7c5a14f8
from utils import first_or_default, load_config
from datastore import DuplicateKeyException
from freenas.utils import include, exclude, normalize, chunks
from freenas.utils.query import wrap
from freenas.utils.copytree import count_files, copytree
from cryptography.fernet import Fernet, InvalidToken


VOLUME_LAYOUTS = {
    'stripe': 'disk',
    'mirror': 'mirror',
    'raidz': 'raidz1',
    'raidz1': 'raidz1',
    'raidz2': 'raidz2',
    'raidz3': 'raidz3',
    'virtualization': 'mirror',
    'speed': 'mirror',
    'backup': 'raidz2',
    'safety': 'raidz2',
    'storage': 'raidz1',
    'auto': 'mirror'
}

DISKS_PER_VDEV = {
    'disk': 1,
    'mirror': 2,
    'raidz1': 3,
    'raidz2': 4,
    'raidz3': 5
}

SNAPSHOT_SCRUB_INTERVAL = 300
VOLUMES_ROOT = '/mnt'
DEFAULT_ACLS = [
    {'text': 'owner@:rwxpDdaARWcCos:fd:allow'},
    {'text': 'group@:rwxpDdaARWcCos:fd:allow'},
    {'text': 'everyone@:rxaRc:fd:allow'}
]
logger = logging.getLogger('VolumePlugin')
snapshots = None
datasets = None


@description("Provides access to volumes information")
class VolumeProvider(Provider):
    @query('volume')
    @generator
    def query(self, filter=None, params=None):
        def is_upgraded(pool):
            if pool['properties.version.value'] != '-':
                return False

            for feat in pool['features']:
                if feat['state'] == 'DISABLED':
                    return False

            return True

        def extend(vol):
            config = wrap(self.dispatcher.call_sync('zfs.pool.query', [('id', '=', vol['id'])], {'single': True}))
            if not config:
                vol['status'] = 'UNKNOWN'
            else:
                topology = config['groups']
                for vdev, _ in iterate_vdevs(topology):
                    try:
                        vdev['path'] = self.dispatcher.call_sync(
                            'disk.partition_to_disk',
                            vdev['path']
                        )
                    except RpcException as err:
                        if err.code == errno.ENOENT:
                            pass

                vol.update({
                    'description': None,
                    'mountpoint': None,
                    'upgraded': None,
                    'topology': topology,
                    'root_vdev': config['root_vdev'],
                    'status': config['status'],
                    'scan': config['scan'],
                    'properties': include(
                        config['properties'],
                        'size', 'capacity', 'health', 'version', 'delegation', 'failmode',
                        'autoreplace', 'dedupratio', 'free', 'allocated', 'readonly',
                        'comment', 'expandsize', 'fragmentation', 'leaked'
                    )
                })

                if config['status'] != 'UNAVAIL':
                    vol.update({
                        'description': config.get('root_dataset.properties.org\\.freenas:description.value'),
                        'mountpoint': config['root_dataset.properties.mountpoint.value'],
                        'upgraded': is_upgraded(config),
                    })

            encrypted = vol.get('encrypted', False)
            if encrypted is True:
                online = 0
                offline = 0
                for vdev, _ in get_disks(vol['topology']):
                    try:
                        vdev_conf = self.dispatcher.call_sync('disk.get_disk_config', vdev)
                        if vdev_conf.get('encrypted', False) is True:
                            online += 1
                        else:
                            offline += 1
                    except RpcException:
                        offline += 1
                        pass

                if offline == 0:
                    presence = 'ALL'
                elif online == 0:
                    presence = 'NONE'
                else:
                    presence = 'PART'
            else:
                presence = None

            vol.update({
                'providers_presence': presence
            })

            return vol

        yield from self.datastore.query_stream('volumes', *(filter or []), callback=extend, **(params or {}))

    @description("Finds volumes available for import")
    @accepts()
    @returns(h.array(
        h.object(properties={
            'id': str,
            'name': str,
            'topology': h.ref('zfs-topology'),
            'status': str
        })
    ))
    def find(self):
        result = []
        for pool in self.dispatcher.call_sync('zfs.pool.find'):
            topology = pool['groups']
            for vdev, _ in iterate_vdevs(topology):
                try:
                    vdev['path'] = self.dispatcher.call_sync(
                        'disk.partition_to_disk',
                        vdev['path']
                    )
                except RpcException:
                    pass

            if self.datastore.exists('volumes', ('id', '=', pool['guid'])):
                continue

            result.append({
                'id': str(pool['guid']),
                'name': pool['name'],
                'topology': topology,
                'status': pool['status']
            })

        return result

    @returns(h.array(h.ref('importable-disk')))
    def find_media(self):
        result = []

        for disk in wrap(self.dispatcher.call_sync('disk.query', [('path', 'in', self.get_available_disks())])):
            # Try whole disk first
            typ, label = fstyp(disk['path'])
            if typ:
                result.append({
                    'path': disk['path'],
                    'size': disk['mediasize'],
                    'fstype': typ,
                    'label': label or disk['description']
                })
                continue

            for part in disk['status.partitions']:
                path = part['paths'][0]
                typ, label = fstyp(path)
                if typ:
                    result.append({
                        'path': path,
                        'size': part['mediasize'],
                        'fstype': typ,
                        'label': label or disk['description']
                    })

        return result

    @accepts(str, str)
    @returns(str)
    def resolve_path(self, volname, path):
        volume = self.query([('id', '=', volname)], {'single': True})
        if not volume:
            raise RpcException(errno.ENOENT, 'Volume {0} not found'.format(volname))

        return os.path.join(volume['mountpoint'], path)

    @accepts(str)
    @returns(str)
    def get_dataset_path(self, dsname):
        return os.path.join(VOLUMES_ROOT, dsname)

    @description("Extracts volume name, dataset name and relative path from full path")
    @accepts(str)
    @returns(h.tuple(str, str, str))
    def decode_path(self, path):
        path = os.path.normpath(path)[1:]
        tokens = path.split(os.sep)

        if tokens[0] != VOLUMES_ROOT[1:]:
            raise RpcException(errno.EINVAL, 'Invalid path')

        volname = tokens[1]
        vol = self.dispatcher.call_sync('volume.query', [('id', '=', volname)], {'single': True})
        if vol:
            datasets = self.dispatcher.call_sync('volume.dataset.query', [('volume', '=', volname)], {'select': 'id'})
        else:
            raise RpcException(errno.ENOENT, "Volume '{0}' does not exist".format(volname))
        n = len(tokens)

        while n > 0:
            fragment = '/'.join(tokens[1:n])
            if fragment in datasets:
                return volname, fragment, '/'.join(tokens[n:])

            n -= 1

        raise RpcException(errno.ENOENT, 'Cannot look up path')

    @description("Returns Disks associated with Volume specified in the call")
    @accepts(str)
    @returns(h.array(str))
    def get_volume_disks(self, name):
        result = []
        vol = self.dispatcher.call_sync('volume.query', [('id', '=', name)], {'single': True})

        if vol.get('encrypted', False) is False or vol.get('providers_presence', 'NONE') != 'NONE':
            for dev in self.dispatcher.call_sync('zfs.pool.get_disks', name):
                try:
                    result.append(self.dispatcher.call_sync('disk.partition_to_disk', dev))
                except RpcException:
                    pass

        return result

    @description("Returns dataset tree for given pool")
    @accepts(str)
    @returns(h.ref('zfs-dataset'))
    def get_dataset_tree(self, name):
        pool = self.dispatcher.call_sync(
            'zfs.pool.query',
            [('name', '=', name)],
            {"single": True})

        if not pool:
            return None

        return pool['root_dataset']

    @description("Returns the list of disks currently not used by any Volume")
    @accepts()
    @returns(h.array(str))
    def get_available_disks(self):
        disks = set([d['path'] for d in self.dispatcher.call_sync('disk.query')])
        for pool in self.dispatcher.call_sync('zfs.pool.query'):
            for dev in self.dispatcher.call_sync('zfs.pool.get_disks', pool['id']):
                try:
                    disk = self.dispatcher.call_sync('disk.partition_to_disk', dev)
                except RpcException:
                    continue

                disks.remove(disk)

        return list(disks)

    @description("Returns allocation of given disk")
    @accepts(h.array(str))
    @returns(h.ref('disks-allocation'))
    def get_disks_allocation(self, disks):
        ret = {}
        boot_pool_name = self.configstore.get('system.boot_pool_name')
        boot_devs = self.dispatcher.call_sync('zfs.pool.get_disks', boot_pool_name)

        for dev in boot_devs:
            boot_disk = self.dispatcher.call_sync('disk.partition_to_disk', dev)
            if boot_disk in disks:
                ret[boot_disk] = {'type': 'BOOT'}

        for vol in self.dispatcher.call_sync('volume.query'):
            if vol['status'] == 'UNAVAIL':
                continue

            for dev in self.dispatcher.call_sync('volume.get_volume_disks', vol['id']):
                if dev in disks:
                    ret[dev] = {
                        'type': 'VOLUME',
                        'name': vol['id']
                    }

        return ret

    @accepts(str, str)
    @returns(h.ref('zfs-vdev'))
    def vdev_by_guid(self, volume, guid):
        vdev = self.dispatcher.call_sync('zfs.pool.vdev_by_guid', volume, guid)
        vdev['path'] = self.dispatcher.call_sync(
            'disk.partition_to_disk',
            vdev['path']
        )

        return vdev

    @description("Describes the various capacibilities of a Volumes given" +
                 "What type of Volume it is (example call it with 'zfs'")
    @accepts(str)
    @returns(h.object())
    def get_capabilities(self, type):
        if type == 'zfs':
            return self.dispatcher.call_sync('zfs.pool.get_capabilities')

        raise RpcException(errno.EINVAL, 'Invalid volume type')

    @accepts()
    @returns(str)
    @private
    def get_volumes_root(self):
        return VOLUMES_ROOT

    @accepts()
    @returns(h.ref('volume-vdev-recommendations'))
    def vdev_recommendations(self):
        return {
            "storage": {
                "storage": {"drives": 9, "type": "raidz1"},
                "redundancy": {"drives": 10, "type": "raidz2"},
                "speed": {"drives": 7, "type": "raidz1"}
            },
            "redundancy": {
                "storage": {"drives": 8, "type": "raidz2"},
                "redundancy": {"drives": 4, "type": "raidz2"},
                "speed": {"drives": 6, "type": "raidz1"}
            },
            "speed": {
                "storage": {"drives": 3, "type": "raidz1"},
                "redundancy": {"drives": 2, "type": "mirror"},
                "speed": {"drives": 2, "type": "mirror"}
            }
        }


class DatasetProvider(Provider):
    def query(self, filter=None, params=None):
        return datasets.query(*(filter or []), **(params or {}))


class SnapshotProvider(Provider):
    def query(self, filter=None, params=None):
        return snapshots.query(*(filter or []), **(params or {}))


@description("Creates new volume")
@accepts(h.ref('volume'), h.one_of(str, None))
class VolumeCreateTask(ProgressTask):
    def verify(self, volume, password=None):
        if self.datastore.exists('volumes', ('id', '=', volume['id'])):
            raise VerifyException(errno.EEXIST, 'Volume with same name already exists')

        return ['disk:{0}'.format(i) for i, _ in get_disks(volume['topology'])]

    def run(self, volume, password=None):
        name = volume['id']
        type = volume.get('type', 'zfs')
        params = volume.get('params') or {}
        mount = params.get('mount', True)
        mountpoint = params.pop(
            'mountpoint',
            os.path.join(VOLUMES_ROOT, volume['id'])
        )
        encryption = params.pop('encryption', False)

        self.dispatcher.run_hook('volume.pre_create', {'name': name})
        if encryption:
            key = base64.b64encode(os.urandom(64)).decode('utf-8')
            if password is not None:
                salt, digest = get_digest(password)
            else:
                salt = None
                digest = None
        else:
            key = None
            password = None
            salt = None
            digest = None

        if type != 'zfs':
            raise TaskException(errno.EINVAL, 'Invalid volume type')

        self.set_progress(10)

        subtasks = []
        for dname, dgroup in get_disks(volume['topology']):
            disk_id = self.dispatcher.call_sync('disk.path_to_id', dname)
            subtasks.append(self.run_subtask('disk.format.gpt', disk_id, 'freebsd-zfs', {
                'blocksize': params.get('blocksize', 4096),
                'swapsize': params.get('swapsize', 2048) if dgroup == 'data' else 0
            }))

        self.join_subtasks(*subtasks)

        disk_ids = []
        for dname, dgroup in get_disks(volume['topology']):
            disk_ids.append(self.dispatcher.call_sync('disk.path_to_id', dname))

        self.set_progress(20)

        if encryption:
            subtasks = []
            for disk_id in disk_ids:
                subtasks.append(self.run_subtask('disk.geli.init', disk_id, {
                    'key': key,
                    'password': password
                }))
            self.join_subtasks(*subtasks)
            self.set_progress(30)

            subtasks = []
            for disk_id in disk_ids:
                subtasks.append(self.run_subtask('disk.geli.attach', disk_id, {
                    'key': key,
                    'password': password
                }))
            self.join_subtasks(*subtasks)

        self.set_progress(40)

        with self.dispatcher.get_lock('volumes'):
            self.join_subtasks(self.run_subtask(
                'zfs.pool.create',
                name,
                convert_topology_to_gptids(
                    self.dispatcher,
                    volume['topology']
                ),
                {'mountpoint': mountpoint}
            ))

            self.join_subtasks(self.run_subtask(
                'zfs.update',
                name, name,
                {'org.freenas:permissions_type': {'value': 'PERM'}}
            ))

            self.set_progress(60)
            if mount:
                self.join_subtasks(self.run_subtask('zfs.mount', name))
            self.set_progress(80)

            pool = self.dispatcher.call_sync('zfs.pool.query', [('name', '=', name)], {'single': True})
            id = self.datastore.insert('volumes', {
                'id': name,
                'guid': str(pool['guid']),
                'type': type,
                'mountpoint': mountpoint,
                'topology': volume['topology'],
                'encryption': {
                    'key': key if key else None,
                    'hashed_password': digest,
                    'salt': salt,
                    'slot': 0 if key else None},
                'encrypted': True if key else False,
                'attributes': volume.get('attributes', {})
            })

        self.set_progress(90)
        self.dispatcher.dispatch_event('volume.changed', {
            'operation': 'create',
            'ids': [id]
        })


@description("Creates new volume and automatically guesses disks layout")
@accepts(str, str, str, h.array(str), h.array(str), h.array(str), h.one_of(bool, None), h.one_of(str, None))
class VolumeAutoCreateTask(Task):
    def verify(self, name, type, layout, disks, cache_disks=None, log_disks=None, encryption=False, password=None):
        if self.datastore.exists('volumes', ('id', '=', name)):
            raise VerifyException(
                errno.EEXIST,
                'Volume with same name already exists'
            )

        return ['disk:{0}'.format(os.path.join('/dev', i)) for i in disks]

    def run(self, name, type, layout, disks, cache_disks=None, log_disks=None, encryption=False, password=None):
        vdevs = []
        ltype = VOLUME_LAYOUTS[layout]
        ndisks = DISKS_PER_VDEV[ltype]

        if len(disks) == 1:
            ltype = 'disk'
            ndisks = 1

        for chunk in chunks(disks, ndisks):
            if len(chunk) != ndisks:
                break

            if ltype == 'disk':
                vdevs.append({
                    'type': 'disk',
                    'path': os.path.join('/dev', chunk[0])
                })
            else:
                vdevs.append({
                    'type': ltype,
                    'children': [
                        {'type': 'disk', 'path': os.path.join('/dev', i)} for i in chunk
                    ]
                })

        cache_vdevs = [
            {'type': 'disk', 'path': os.path.join('/dev', i)} for i in cache_disks or []
        ]

        log_vdevs = [
            {'type': 'disk', 'path': os.path.join('/dev', i)} for i in log_disks or []
        ]

        self.join_subtasks(self.run_subtask(
            'volume.create',
            {
                'id': name,
                'type': type,
                'topology': {
                    'data': vdevs,
                    'cache': cache_vdevs,
                    'log': log_vdevs
                },
                'params': {
                    'encryption': encryption
                }
            },
            password
        ))


@description("Destroys active volume")
@accepts(str)
class VolumeDestroyTask(Task):
    def verify(self, id):
        vol = self.datastore.get_by_id('volumes', id)
        if not vol:
            raise VerifyException(errno.ENOENT, 'Volume {0} not found'.format(id))

        try:
            disks = self.dispatcher.call_sync('volume.get_volume_disks', id)
            return ['disk:{0}'.format(d) for d in disks]
        except RpcException:
            return []

    def run(self, id):
        vol = self.datastore.get_by_id('volumes', id)
        encryption = vol.get('encryption', {})
        config = self.dispatcher.call_sync('zfs.pool.query', [('id', '=', id)], {'single': True})

        self.dispatcher.run_hook('volume.pre_destroy', {'name': id})

        with self.dispatcher.get_lock('volumes'):
            if config:
                self.join_subtasks(self.run_subtask('zfs.umount', id))
                self.join_subtasks(self.run_subtask('zfs.pool.destroy', id))

            if encryption.get('key', None) is not None:
                subtasks = []
                if 'topology' in vol:
                    for dname, _ in get_disks(vol['topology']):
                        disk_id = self.dispatcher.call_sync('disk.path_to_id', dname)
                        subtasks.append(self.run_subtask('disk.geli.kill', disk_id))
                    self.join_subtasks(*subtasks)

            self.datastore.delete('volumes', vol['id'])
            self.dispatcher.dispatch_event('volume.changed', {
                'operation': 'delete',
                'ids': [vol['id']]
            })


@description("Updates configuration of existing volume")
@accepts(str, h.ref('volume'), h.one_of(str, None))
class VolumeUpdateTask(Task):
    def verify(self, id, updated_params, password=None):
        vol = self.datastore.get_by_id('volumes', id)
        if not vol:
            raise VerifyException(errno.ENOENT, 'Volume {0} not found'.format(id))

        topology = updated_params.get('topology')
        if not topology:
            disks = self.dispatcher.call_sync('volume.get_volume_disks', id)
            return ['disk:{0}'.format(d) for d in disks]

        return ['disk:{0}'.format(i) for i, _ in get_disks(topology)]

    def run(self, id, updated_params, password=None):
        if password is None:
            password = ''

        volume = self.datastore.get_by_id('volumes', id)
        encryption = volume.get('encryption')
        if not volume:
            raise TaskException(errno.ENOENT, 'Volume {0} not found'.format(id))

        if 'name' in updated_params:
            # Renaming pool. Need to export and import again using different name
            new_name = updated_params['name']
            self.dispatcher.run_hook('volume.pre_rename', {'name': id, 'new_name': new_name})

            # Rename mountpoint
            self.join_subtasks(self.run_subtask('zfs.update', id, id, {
                'mountpoint': {'value': '{0}/{1}'.format(VOLUMES_ROOT, new_name)}
            }))

            self.join_subtasks(self.run_subtask('zfs.pool.export', id))
            self.join_subtasks(self.run_subtask('zfs.pool.import', volume['guid'], new_name))

            # Configure newly imported volume
            self.join_subtasks(self.run_subtask('zfs.update', new_name, new_name, {}))
            self.join_subtasks(self.run_subtask('zfs.mount', new_name))

            volume['id'] = new_name
            self.datastore.update('volumes', volume['id'], volume)
            self.dispatcher.run_hook('volume.post_rename', {
                'name': id,
                'mountpoint': os.path.join(VOLUMES_ROOT, id),
                'new_name': new_name,
                'new_mountpoint': os.path.join(VOLUMES_ROOT, new_name)
            })

        if 'topology' in updated_params:
            new_vdevs = {}
            updated_vdevs = []
            params = {}
            subtasks = []
            old_topology = self.dispatcher.call_sync(
                'volume.query',
                [('id', '=', id)],
                {'single': True, 'select': 'topology'}
            )

            new_topology = []
            for vdev in old_topology['data']:
                if vdev['type'] == 'disk':
                    new_topology.append({'type': vdev['type'], 'path': vdev['path'], 'guid': vdev['guid']})
                else:
                    new_topology.append({'type': vdev['type'], 'children': vdev['children'], 'guid': vdev['guid']})

            for group, vdevs in list(updated_params['topology'].items()):
                for vdev in vdevs:
                    if 'guid' not in vdev:
                        if encryption['hashed_password'] is not None:
                            if not is_password(password,
                                               encryption.get('salt', ''),
                                               encryption.get('hashed_password', '')):
                                raise TaskException(
                                    errno.EINVAL,
                                    'Password provided for volume {0} configuration update is not valid'.format(id)
                                )
                        new_vdevs.setdefault(group, []).append(vdev)
                        continue

                    # look for vdev in existing configuration using guid
                    old_vdev = first_or_default(lambda v: v['guid'] == vdev['guid'], old_topology[group])
                    if not old_vdev:
                        raise TaskException(errno.EINVAL, 'Cannot extend vdev {0}: not found'.format(vdev['guid']))

                    if compare_vdevs(old_vdev, vdev):
                        continue

                    if old_vdev['type'] not in ('disk', 'mirror'):
                        raise TaskException(
                            errno.EINVAL,
                            'Cannot extend vdev {0}, {1} is not mirror or disk'.format(
                                old_vdev['guid'],
                                old_vdev['type']
                            )
                        )

                    if vdev['type'] != 'mirror':
                        raise TaskException(
                            errno.EINVAL,
                            'Cannot change vdev {0} type ({1}) to {2}'.format(
                                old_vdev['guid'],
                                old_vdev['type'],
                                vdev['type']
                            )
                        )

                    if old_vdev['type'] == 'mirror' and vdev['type'] == 'mirror' and \
                       len(old_vdev['children']) + 1 != len(vdev['children']):
                        raise TaskException(
                            errno.EINVAL,
                            'Cannot extend mirror vdev {0} by more than one disk at once'.format(vdev['guid'])
                        )

                    if old_vdev['type'] == 'disk' and vdev['type'] == 'mirror' and len(vdev['children']) != 2:
                        raise TaskException(
                            errno.EINVAL,
                            'Cannot extend disk vdev {0} by more than one disk at once'.format(vdev['guid'])
                        )

                    updated_vdevs.append({
                        'target_guid': vdev['guid'],
                        'vdev': vdev['children'][-1]
                    })

                    for idx, entry in enumerate(new_topology):
                        if entry['guid'] is old_vdev['guid']:
                            del new_topology[idx]
                            if vdev['type'] == 'disk':
                                new_topology.append({'type': vdev['type'], 'path': vdev['path'], 'guid': vdev['guid']})
                            else:
                                new_topology.append({
                                    'type': vdev['type'],
                                    'children': vdev['children'],
                                    'guid': vdev['guid']
                                })

            for vdev, group in iterate_vdevs(new_vdevs):
                if vdev['type'] == 'disk':
                    subtasks.append(self.run_subtask(
                        'disk.format.gpt',
                        self.dispatcher.call_sync('disk.path_to_id', vdev['path']),
                        'freebsd-zfs',
                        {
                            'blocksize': params.get('blocksize', 4096),
                            'swapsize': params.get('swapsize', 2048) if group == 'data' else 0
                        }
                    ))

            for vdev in updated_vdevs:
                subtasks.append(self.run_subtask(
                    'disk.format.gpt',
                    self.dispatcher.call_sync('disk.path_to_id', vdev['vdev']['path']),
                    'freebsd-zfs',
                    {
                        'blocksize': params.get('blocksize', 4096),
                        'swapsize': params.get('swapsize', 2048)
                    }
                ))

            self.join_subtasks(*subtasks)

            if encryption['key'] is not None:
                subtasks = []
                for vdev, group in iterate_vdevs(new_vdevs):
                    subtasks.append(self.run_subtask(
                        'disk.geli.init',
                        self.dispatcher.call_sync('disk.path_to_id', vdev['path']),
                        {
                            'key': encryption['key'],
                            'password': password
                        }
                    ))
                self.join_subtasks(*subtasks)

                if encryption['slot'] is not 0:
                    subtasks = []
                    for vdev, group in iterate_vdevs(new_vdevs):
                        subtasks.append(self.run_subtask(
                            'disk.geli.ukey.set',
                            self.dispatcher.call_sync('disk.path_to_id', vdev['path']),
                            {
                                'key': encryption['key'],
                                'password': password,
                                'slot': 1
                            }
                        ))
                    self.join_subtasks(*subtasks)

                    subtasks = []
                    for vdev, group in iterate_vdevs(new_vdevs):
                        subtasks.append(self.run_subtask(
                            'disk.geli.ukey.del',
                            self.dispatcher.call_sync('disk.path_to_id', vdev['path']),
                            0
                        ))
                    self.join_subtasks(*subtasks)

                vol = self.dispatcher.call_sync('volume.query', [('id', '=', id)], {'single': True})
                if vol.get('providers_presence', 'NONE') != 'NONE':
                    subtasks = []
                    for vdev, group in iterate_vdevs(new_vdevs):
                        subtasks.append(self.run_subtask(
                            'disk.geli.attach',
                            self.dispatcher.call_sync('disk.path_to_id', vdev['path']),
                            {
                                'key': encryption['key'],
                                'password': password
                            }
                        ))
                    self.join_subtasks(*subtasks)

            new_vdevs_gptids = convert_topology_to_gptids(self.dispatcher, new_vdevs)

            for vdev in updated_vdevs:
                vdev['vdev']['path'] = get_disk_gptid(self.dispatcher, vdev['vdev']['path'])

            self.join_subtasks(self.run_subtask(
                'zfs.pool.extend',
                id,
                new_vdevs_gptids,
                updated_vdevs)
            )

            for vdev in new_topology:
                vdev.pop('guid', None)

            for vdev, group in iterate_vdevs(new_vdevs):
                if vdev['type'] == 'disk':
                    new_topology.append({'type': vdev['type'], 'path': vdev['path']})
                else:
                    new_topology.append({'type': vdev['type'], 'children': vdev['children']})

            volume['topology'] = {'data': new_topology}
            self.datastore.update('volumes', volume['id'], volume)

            self.dispatcher.dispatch_event('volume.changed', {
                'operation': 'update',
                'ids': [volume['id']]
            })


@description("Imports previously exported volume")
@accepts(str, str, h.object(), h.ref('volume-import-params'), h.one_of(str, None))
class VolumeImportTask(Task):
    def verify(self, id, new_name, params=None, enc_params=None, password=None):
        if enc_params is None:
            enc_params = {}

        if self.datastore.exists('volumes', ('id', '=', id)):
            raise VerifyException(
                errno.ENOENT,
                'Volume with id {0} already exists'.format(id)
            )

        if self.datastore.exists('volumes', ('id', '=', new_name)):
            raise VerifyException(
                errno.ENOENT,
                'Volume with id {0} already exists'.format(new_name)
            )

        if enc_params.get('key', None) is None:
            return self.verify_subtask(
                'zfs.pool.import',
                self.dispatcher.call_sync(
                    'volume.query',
                    [('id', '=', id)],
                    {'single': True, 'select': 'guid'}
                )
            )
        else:
            disks = enc_params.get('disks', None)
            if disks is None:
                raise VerifyException(
                    errno.EINVAL, 'List of disks must be provided for import')
            else:
                if isinstance(disks, str):
                    disks = [disks]
                return ['disk:{0}'.format(i) for i in disks]

    def run(self, id, new_name, params=None, enc_params=None, password=None):
        if enc_params is None:
            enc_params = {}

        with self.dispatcher.get_lock('volumes'):
            key = enc_params.get('key', None)
            if key is not None:
                disks = enc_params.get('disks', [])
                if isinstance(disks, str):
                    disks = [disks]

                if password is not None:
                    salt, digest = get_digest(password)
                else:
                    salt = None
                    digest = None

                attach_params = {'key': key, 'password': password}
                for dname in disks:
                    disk_id = self.dispatcher.call_sync('disk.path_to_id', dname)
                    self.join_subtasks(self.run_subtask('disk.geli.attach', disk_id, attach_params))

                real_id = None
                pool_info = self.dispatcher.call_sync('volume.find')
                for pool in pool_info:
                    if pool['name'] == new_name and pool['status'] == "ONLINE":
                        real_id = pool['id']
                        break
                if real_id is None:
                    raise TaskException('Importable volume {0} not found'.format(new_name))

            else:
                salt = None
                digest = None
                real_id = self.dispatcher.call_sync(
                    'volume.query',
                    [('id', '=', id)],
                    {'single': True, 'select': 'guid'}
                )

            mountpoint = os.path.join(VOLUMES_ROOT, new_name)
            self.join_subtasks(self.run_subtask('zfs.pool.import', real_id, new_name, params))
            self.join_subtasks(self.run_subtask(
                'zfs.update',
                new_name,
                new_name,
                {'mountpoint': {'value': mountpoint}}
            ))

            self.join_subtasks(self.run_subtask('zfs.mount', new_name, True))

            new_id = self.datastore.insert('volumes', {
                'id': new_name,
                'guid': real_id,
                'type': 'zfs',
                'encryption': {
                    'key': key if key else None,
                    'hashed_password': digest,
                    'salt': salt,
                    'slot': 0 if key else None},
                'encrypted': True if key else False,
                'mountpoint': mountpoint
            })

            self.dispatcher.dispatch_event('volume.changed', {
                'operation': 'create',
                'ids': [new_id]
            })
        self.dispatcher.run_hook('volume.post_attach', {'name': new_name})


@description("Imports non-ZFS disk contents info existing volume")
@accepts(str, str, str)
class VolumeDiskImportTask(ProgressTask):
    def verify(self, src, dest_path, fstype=None):
        disk = self.dispatcher.call_sync('disk.partition_to_disk', src)
        if not disk:
            raise VerifyException(errno.ENOENT, "Partition {0} not found".format(src))

        return ['disk:{0}'.format(disk)]

    def run(self, src, dest_path, fstype=None):
        if not fstype:
            try:
                fstype, _ = system('/usr/sbin/fstyp', src)
            except SubprocessException:
                raise TaskException(errno.EINVAL, 'Cannot figure out filesystem type')

        if fstype == 'ntfs':
            try:
                bsd.kld.kldload('/boot/kernel/fuse.ko')
            except OSError as err:
                raise TaskException(err.errno, str(err))

        src_mount = tempfile.mkdtemp()

        try:
            bsd.nmount(source=src, fspath=src_mount, fstype=fstype)
        except OSError as err:
            raise TaskException(err.errno, "Cannot mount disk: {0}".format(str(err)))

        def callback(srcfile, dstfile):
            self.set_progress(self.copied / self.nfiles * 100, "Copying {0}".format(os.path.basename(srcfile)))

        self.set_progress(0, "Counting files...")
        self.nfiles = count_files(src_mount)
        self.copied = 0
        failures = []

        try:
            copytree(src_mount, dest_path, progress_callback=callback)
        except shutil.Error as err:
            failures = list(err)

        try:
            bsd.unmount(src_mount, bsd.MountFlags.FORCE)
        except OSError:
            pass

        bsd.kld.kldunload('fuse')
        os.rmdir(src_mount)
        return failures


@description("Exports active volume")
@accepts(str)
class VolumeDetachTask(Task):
    def verify(self, id):
        vol = self.datastore.get_by_id('volumes', id)
        if not vol:
            raise VerifyException(errno.ENOENT, 'Volume {0} not found'.format(id))

        return ['disk:{0}'.format(d) for d in self.dispatcher.call_sync('volume.get_volume_disks', vol['id'])]

    def run(self, id):
        vol = self.datastore.get_by_id('volumes', id)
        if not vol:
            raise TaskException(errno.ENOENT, 'Volume {0} not found'.format(id))

        self.dispatcher.run_hook('volume.pre_detach', {'name': id})
        vol = self.datastore.get_by_id('volumes', id)
        disks = self.dispatcher.call_sync('volume.get_volume_disks', id)
        self.join_subtasks(self.run_subtask('zfs.umount', id))
        self.join_subtasks(self.run_subtask('zfs.pool.export', id))

        encryption = vol.get('encryption')

        if encryption['key'] is not None:
            subtasks = []
            for dname in disks:
                disk_id = self.dispatcher.call_sync('disk.path_to_id', dname)
                subtasks.append(self.run_subtask('disk.geli.detach', disk_id))
            self.join_subtasks(*subtasks)

        self.datastore.delete('volumes', vol['id'])

        if encryption['key']:
            return encryption['key']
        else:
            return None


@description("Upgrades volume to newest ZFS version")
@accepts(str)
class VolumeUpgradeTask(Task):
    def verify(self, id):
        vol = self.datastore.get_by_id('volumes', id)
        if not vol:
            raise VerifyException(errno.ENOENT, 'Volume {0} not found'.format(id))

        return ['disk:{0}'.format(d) for d in self.dispatcher.call_sync('volume.get_volume_disks', id)]

    def run(self, id):
        vol = self.datastore.get_by_id('volumes', id)
        if not vol:
            raise TaskException(errno.ENOENT, 'Volume {0} not found'.format(id))

        self.join_subtasks(self.run_subtask('zfs.pool.upgrade', id))
        self.dispatcher.dispatch_event('volume.changed', {
            'operation': 'update',
            'ids': [vol['id']]
        })


@accepts(str, h.ref('zfs-vdev'), h.one_of(str, None))
class VolumeAutoReplaceTask(Task):
    def verify(self, id, failed_vdev, password=None):
        vol = self.datastore.get_by_id('volumes', id)
        if not vol:
            raise VerifyException(errno.ENOENT, 'Volume {0} not found'.format(id))

        return ['zpool:{0}'.format(id)]

    def run(self, id, failed_vdev, password=None):
        vol = self.dispatcher.call_sync('volume.query', [('id', '=', id)], {'single': True})
        if not vol:
            raise VerifyException(errno.ENOENT, 'Volume {0} not found'.format(id))

        empty_disks = self.dispatcher.call_sync('disk.query', [('status.empty', '=', True)])
        vdev = self.dispatcher.call_sync('zfs.pool.vdev_by_guid', id, failed_vdev)
        minsize = vdev['stats']['size']

        if self.configstore.get('storage.hotsparing.strong_match'):
            pass
        else:
            matching_disks = sorted(empty_disks, key=lambda d: d['mediasize'])
            disk = first_or_default(lambda d: d['mediasize'] > minsize, matching_disks)

            if disk:
                self.join_subtasks(self.run_subtask('disk.format.gpt', disk['id'], 'freebsd-zfs', {'swapsize': 2048}))
                disk = self.dispatcher.call_sync('disk.path_to_id', disk['path'])
                if vol.get('encrypted', False):
                    encryption = vol['encryption']
                    self.join_subtasks(self.run_subtask('disk.geli.init', disk['id'], {
                        'key': encryption['key'],
                        'password': password
                    }))

                    if encryption['slot'] is not 0:
                        self.join_subtasks(self.run_subtask('disk.geli.ukey.set', disk['id'], {
                            'key': encryption['key'],
                            'password': password,
                            'slot': 1
                        }))

                        self.join_subtasks(self.run_subtask('disk.geli.ukey.del', disk['id'], 0))

                    if vol.get('providers_presence', 'NONE') != 'NONE':
                        self.join_subtasks(self.run_subtask('disk.geli.attach', disk['id'], {
                            'key': encryption['key'],
                            'password': password
                        }))

                self.join_subtasks(self.run_subtask('zfs.pool.replace', id, failed_vdev, {
                    'type': 'disk',
                    'path': disk['status']['data_partition_path']
                }))
            else:
                raise TaskException(errno.EBUSY, 'No matching disk to be used as spare found')


@description("Locks encrypted ZFS volume")
@accepts(str)
class VolumeLockTask(Task):
    def verify(self, id):
        vol = self.dispatcher.call_sync('volume.query', [('id', '=', id)], {'single': True})
        if not vol:
            raise VerifyException(errno.ENOENT, 'Volume {0} not found'.format(id))

        encryption = vol.get('encryption')

        if encryption['key'] is None:
            raise VerifyException(errno.EINVAL, 'Volume {0} is not encrypted'.format(id))

        if vol.get('providers_presence', 'NONE') == 'NONE':
            raise VerifyException(errno.EINVAL, 'Volume {0} does not have any unlocked providers'.format(id))

        return ['disk:{0}'.format(d) for d in self.dispatcher.call_sync('volume.get_volume_disks', id)]

    def run(self, id):
        vol = self.dispatcher.call_sync('volume.query', [('id', '=', id)], {'single': True})
        if not vol:
            raise TaskException(errno.ENOENT, 'Volume {0} not found'.format(id))

        self.dispatcher.run_hook('volume.pre_detach', {'name': id})

        with self.dispatcher.get_lock('volumes'):
            self.join_subtasks(self.run_subtask('zfs.umount', id))
            self.join_subtasks(self.run_subtask('zfs.pool.export', id))

            subtasks = []
            for vdev, _ in iterate_vdevs(vol['topology']):
                if vol['providers_presence'] == 'PART':
                    vdev_conf = self.dispatcher.call_sync('disk.get_disk_config', vdev)
                    if vdev_conf.get('encrypted', False) is True:
                        subtasks.append(self.run_subtask(
                            'disk.geli.detach',
                            self.dispatcher.call_sync('disk.path_to_id', vdev['path'])
                        ))
                else:
                    subtasks.append(self.run_subtask(
                        'disk.geli.detach',
                        self.dispatcher.call_sync('disk.path_to_id', vdev['path'])
                    ))
            self.join_subtasks(*subtasks)

            self.dispatcher.dispatch_event('volume.changed', {
                'operation': 'update',
                'ids': [vol['id']]
            })


@description("Imports containers, shares and system dataset from a volume")
@accepts(
    str,
    h.enum(str, ['all', 'containers', 'shares', 'system'])
)
class VolumeAutoImportTask(Task):
    def verify(self, volume, scope):
        if not self.datastore.exists('volumes', ('id', '=', volume)):
            raise VerifyException(errno.ENOENT, 'Volume {0} not found'.format(volume))

        return ['zpool:{0}'.format(volume)]

    def run(self, volume, scope):
        with self.dispatcher.get_lock('volumes'):
            vol = self.dispatcher.call_sync('volume.query', [('id', '=', volume)], {'single': True})
            share_types = self.dispatcher.call_sync('share.supported_types')
            container_types = self.dispatcher.call_sync('container.supported_types')
            imported = {
                'shares': [],
                'containers': [],
                'system': []
            }

            for root, dirs, files in os.walk(vol['mountpoint']):
                for file in files:
                    config_name = re.match('(\.config-)(.*)(\.json)', file)
                    config_path = os.path.join(root, file)
                    if config_name:
                        try:
                            config = load_config(root, config_name.group(2))
                        except ValueError:
                            self.add_warning(
                                TaskWarning(
                                    errno.EINVAL,
                                    'Cannot read {0}. This file is not a valid JSON file'.format(config_path)
                                )
                            )
                            continue

                        item_type = config.get('type', '')
                        if item_type != '':

                            if scope in ['all', 'shares'] and item_type in share_types:
                                try:
                                    self.join_subtasks(self.run_subtask(
                                        'share.import',
                                        root,
                                        config.get('name', ''),
                                        item_type
                                    ))

                                    imported['shares'].append(
                                        {
                                            'path': config_path,
                                            'type': item_type,
                                            'name': config.get('name', '')
                                        }
                                    )
                                except RpcException as err:
                                    self.add_warning(
                                        TaskWarning(
                                            err.code,
                                            'Share import from {0} failed. Message: {1}'.format(
                                                config_path,
                                                err.message
                                            )
                                        )
                                    )
                                    continue
                            elif scope in ['all', 'containers'] and item_type in container_types:
                                try:
                                    self.join_subtasks(self.run_subtask(
                                        'container.import',
                                        config.get('name', ''),
                                        volume
                                    ))

                                    imported['containers'].append(
                                        {
                                            'type': item_type,
                                            'name': config.get('name', '')
                                        }
                                    )
                                except RpcException as err:
                                    self.add_warning(
                                        TaskWarning(
                                            err.code,
                                            'Container import from {0} failed. Message: {1}'.format(
                                                config_path,
                                                err.message
                                            )
                                        )
                                    )
                                    continue
                            elif item_type not in itertools.chain(share_types, container_types):
                                self.add_warning(
                                    TaskWarning(
                                        errno.EINVAL,
                                        'Import from {0} failed because {1} is unsupported share/container type'.format(
                                            config_path,
                                            item_type
                                        )
                                    )
                                )
                                continue
                        else:
                            self.add_warning(
                                TaskWarning(
                                    errno.EINVAL,
                                    'Cannot read importable type from {0}.'.format(config_path)
                                    )
                            )
                            continue

            if scope in ['all', 'system']:
                if self.dispatcher.call_sync('zfs.dataset.query', [('volume', '=', volume), ('name', '~', '.system')], {'single': True}):
                    try:
                        self.join_subtasks(self.run_subtask(
                            'system_dataset.import',
                            volume
                        ))
                        status = self.dispatcher.call_sync('system_dataset.status')
                        imported['system'].append(
                            {
                                'id': status['id'],
                                'volume': volume
                            }
                        )
                    except RpcException as err:
                        self.add_warning(
                            TaskWarning(
                                err.code,
                                'System dataset import from {0} failed. Message: {1}'.format(
                                    volume,
                                    err.message
                                )
                            )
                        )

        return imported


@description("Unlocks encrypted ZFS volume")
@accepts(str, h.one_of(str, None), h.object())
class VolumeUnlockTask(Task):
    def verify(self, id, password=None, params=None):
        if not self.datastore.exists('volumes', ('id', '=', id)):
            raise VerifyException(errno.ENOENT, 'Volume {0} not found'.format(id))

        vol = self.dispatcher.call_sync('volume.query', [('id', '=', id)], {'single': True})
        encryption = vol.get('encryption')

        if encryption['key'] is None:
            raise VerifyException(errno.EINVAL, 'Volume {0} is not encrypted'.format(id))

        if vol.get('providers_presence', 'ALL') == 'ALL':
            raise VerifyException(errno.EINVAL, 'Volume {0} does not have any locked providers'.format(id))

        if encryption['hashed_password'] is not None:
            if password is None:
                raise VerifyException(errno.EINVAL, 'Volume {0} is protected with password. Provide a valid password.'
                                      .format(id))
            if not is_password(password,
                               encryption.get('salt', ''),
                               encryption.get('hashed_password', '')):
                raise VerifyException(errno.EINVAL, 'Password provided for volume {0} unlock is not valid'.format(id))

        return ['disk:{0}'.format(d) for d, _ in get_disks(vol['topology'])]

    def run(self, id, password=None, params=None):
        with self.dispatcher.get_lock('volumes'):
            vol = self.dispatcher.call_sync('volume.query', [('id', '=', id)], {'single': True})

            subtasks = []
            for vdev, _ in iterate_vdevs(vol['topology']):
                if vol['providers_presence'] == 'PART':
                    vdev_conf = self.dispatcher.call_sync('disk.get_disk_config', vdev)
                    if vdev_conf.get('encrypted', False) is False:
                        subtasks.append(self.run_subtask(
                            'disk.geli.attach',
                            self.dispatcher.call_sync('disk.path_to_id', vdev['path']),
                            {
                                'key': vol['encryption']['key'],
                                'password': password
                            }
                        ))
                else:
                    subtasks.append(self.run_subtask(
                        'disk.geli.attach',
                        self.dispatcher.call_sync('disk.path_to_id', vdev['path']),
                        {
                            'key': vol['encryption']['key'],
                            'password': password
                        }
                    ))
            self.join_subtasks(*subtasks)

            self.join_subtasks(self.run_subtask('zfs.pool.import', vol['guid'], id, params))
            self.join_subtasks(self.run_subtask(
                'zfs.update',
                id,
                id,
                {'mountpoint': {'value': vol['mountpoint']}}
            ))

            self.join_subtasks(self.run_subtask('zfs.mount', id))

            self.dispatcher.dispatch_event('volume.changed', {
                'operation': 'update',
                'ids': [vol['id']]
            })

        self.dispatcher.run_hook('volume.post_attach', {'name': id})


@description("Generates and sets new key for encrypted ZFS volume")
@accepts(str, h.one_of(str, None))
class VolumeRekeyTask(Task):
    def verify(self, id, password=None):
        if not self.datastore.exists('volumes', ('id', '=', id)):
            raise VerifyException(errno.ENOENT, 'Volume {0} not found'.format(id))

        vol = self.dispatcher.call_sync('volume.query', [('id', '=', id)], {'single': True})

        encryption = vol.get('encryption')

        if encryption['key'] is None:
            raise VerifyException(errno.EINVAL, 'Volume {0} is not encrypted'.format(id))

        if vol.get('providers_presence', 'NONE') != 'ALL':
            raise VerifyException(errno.EINVAL, 'Every provider associated with volume {0} must be online'.format(id))

        return ['disk:{0}'.format(d) for d in self.dispatcher.call_sync('volume.get_volume_disks', id)]

    def run(self, id, password=None):
        with self.dispatcher.get_lock('volumes'):
            vol = self.datastore.get_by_id('volumes', id)
            encryption = vol.get('encryption')
            disks = self.dispatcher.call_sync('volume.get_volume_disks', id)

            key = base64.b64encode(os.urandom(64)).decode('utf-8')
            slot = 0 if encryption['slot'] is 1 else 1
            if password is not None:
                salt, digest = get_digest(password)
            else:
                salt = None
                digest = None

            subtasks = []
            disk_ids = []
            for dname in disks:
                disk_id = self.dispatcher.call_sync('disk.path_to_id', dname)
                disk_ids.append(disk_id)
                subtasks.append(self.run_subtask('disk.geli.ukey.set', disk_id, {
                    'key': key,
                    'password': password,
                    'slot': slot
                }))
            self.join_subtasks(*subtasks)

            encryption = {
                'key': key,
                'hashed_password': digest,
                'salt': salt,
                'slot': slot}

            vol['encryption'] = encryption
            self.datastore.update('volumes', vol['id'], vol)

            slot = 0 if encryption['slot'] is 1 else 1

            subtasks = []
            for disk_id in disk_ids:
                subtasks.append(self.run_subtask('disk.geli.ukey.del', disk_id, slot))
            self.join_subtasks(*subtasks)

            self.dispatcher.dispatch_event('volume.changed', {
                'operation': 'update',
                'ids': [vol['id']]
            })


@description("Creates a backup file of Master Keys of encrypted volume")
@accepts(str, str)
class VolumeBackupKeysTask(Task):
    def verify(self, id, out_path=None):
        if not self.datastore.exists('volumes', ('id', '=', id)):
            raise VerifyException(errno.ENOENT, 'Volume {0} not found'.format(id))

        vol = self.dispatcher.call_sync('volume.query', [('id', '=', id)], {'single': True})

        encryption = vol.get('encryption')

        if encryption['key'] is None:
            raise VerifyException(errno.EINVAL, 'Volume {0} is not encrypted'.format(id))

        if vol.get('providers_presence', 'NONE') != 'ALL':
            raise VerifyException(errno.EINVAL, 'Every provider associated with volume {0} must be online'.format(id))

        if out_path is None:
            raise VerifyException(errno.EINVAL, 'Output file is not specified')

        return ['disk:{0}'.format(d) for d in self.dispatcher.call_sync('volume.get_volume_disks', id)]

    def run(self, id, out_path=None):
        with self.dispatcher.get_lock('volumes'):
            disks = self.dispatcher.call_sync('volume.get_volume_disks', id)
            out_data = {}

            subtasks = []
            for dname in disks:
                disk_id = self.dispatcher.call_sync('disk.path_to_id', dname)
                subtasks.append(self.run_subtask('disk.geli.mkey.backup', disk_id))
            output = self.join_subtasks(*subtasks)

        for result in output:
            out_data[result['disk']] = result

        password = str(uuid.uuid4())
        enc_data = fernet_encrypt(password, json.dumps(out_data).encode('utf-8'))

        with open(out_path, 'wb') as out_file:
            out_file.write(enc_data)

        return password


@description("Loads a backup file of Master Keys of encrypted volume")
@accepts(str, h.one_of(str, None), str)
class VolumeRestoreKeysTask(Task):
    def verify(self, id, password=None, in_path=None):
        if not self.datastore.exists('volumes', ('id', '=', id)):
            raise VerifyException(errno.ENOENT, 'Volume {0} not found'.format(id))

        vol = self.dispatcher.call_sync('volume.query', [('id', '=', id)], {'single': True})

        encryption = vol.get('encryption')

        if encryption['key'] is None:
            raise VerifyException(errno.EINVAL, 'Volume {0} is not encrypted'.format(id))

        if vol.get('providers_presence', 'ALL') != 'NONE':
            raise VerifyException(errno.EINVAL, 'Volume {0} cannot have any online providers'.format(id))

        if in_path is None:
            raise VerifyException(errno.EINVAL, 'Input file is not specified')

        if password is None:
            raise VerifyException(errno.EINVAL, 'Password is not specified')

        return ['disk:{0}'.format(d) for d, _ in get_disks(vol['topology'])]

    def run(self, id, password=None, in_path=None):
        vol = self.datastore.get_by_id('volumes', id)
        with open(in_path, 'rb') as in_file:
            enc_data = in_file.read()

        try:
            json_data = fernet_decrypt(password, enc_data)
        except InvalidToken:
            raise TaskException(errno.EINVAL, 'Provided password do not match backup file')

        data = json.loads(json_data.decode('utf-8'), 'utf-8')

        with self.dispatcher.get_lock('volumes'):
            subtasks = []
            for dname, dgroup in get_disks(vol['topology']):
                disk = data.get(dname, None)
                if disk is None:
                    raise TaskException(errno.EINVAL, 'Disk {0} is not a part of volume {1}'.format(disk['disk'], id))

                disk_id = self.dispatcher.call_sync('disk.path_to_id', dname)

                subtasks.append(self.run_subtask('disk.geli.mkey.restore', disk_id, disk))

            self.join_subtasks(*subtasks)


@description("Scrubs the volume")
@accepts(str)
class VolumeScrubTask(MasterProgressTask):
    def verify(self, id):
        vol = self.dispatcher.call_sync('volume.query', [('id', '=', id)], {'single': True})
        if not vol:
            raise VerifyException(errno.ENOENT, 'Volume {0} not found'.format(id))

        return ['disk:{0}'.format(d) for d, _ in get_disks(vol['topology'])]

    def abort(self):
        # We only have one task in here so just wait till it joins and/or ends
        # to begin the abort
        subtask = next(iter(self.progress_subtasks.values()))
        while True:
            if subtask.joining.wait(1):
                break
            if subtask.ended.wait(0.1):
                break
        self.abort_subtask(subtask.tid)

    def run(self, id):
        self.join_subtasks(self.run_subtask('zfs.pool.scrub', id))


@description("Makes vdev in a volume offline")
@accepts(str, str)
class VolumeOfflineVdevTask(Task):
    def verify(self, id, vdev_guid):
        vol = self.dispatcher.call_sync('volume.query', [('id', '=', id)], {'single': True})
        if not vol:
            raise VerifyException(errno.ENOENT, 'Volume {0} not found'.format(id))

        return ['disk:{0}'.format(d) for d, _ in get_disks(vol['topology'])]

    def run(self, id, vdev_guid):
        self.join_subtasks(self.run_subtask(
            'zfs.pool.offline_disk',
            id,
            vdev_guid
        ))


@description("Makes vdev in a volume online")
@accepts(str, str)
class VolumeOnlineVdevTask(Task):
    def verify(self, id, vdev_guid):
        vol = self.dispatcher.call_sync('volume.query', [('id', '=', id)], {'single': True})
        if not vol:
            raise VerifyException(errno.ENOENT, 'Volume {0} not found'.format(id))

        return ['disk:{0}'.format(d) for d, _ in get_disks(vol['topology'])]

    def run(self, id, vdev_guid):
        self.join_subtasks(self.run_subtask(
            'zfs.pool.online_disk',
            id,
            vdev_guid
        ))


@description("Creates a dataset in an existing volume")
@accepts(h.all_of(
    h.ref('volume-dataset'),
    h.required('id', 'volume')
))
class DatasetCreateTask(Task):
    def verify(self, dataset):
        if not self.datastore.exists('volumes', ('id', '=', dataset['volume'])):
            raise VerifyException(errno.ENOENT, 'Volume {0} not found'.format(dataset['volume']))

        return ['zpool:{0}'.format(dataset['volume'])]

    def run(self, dataset):
        props = {}
        normalize(dataset, {
            'type': 'FILESYSTEM',
            'permissions_type': 'CHMOD',
            'mounted': True,
            'properties': {}
        })

        if dataset['type'] == 'FILESYSTEM':
            props = {
                'org.freenas:permissions_type': dataset['permissions_type'],
                'aclmode': 'restricted' if dataset['permissions_type'] == 'ACL' else 'passthrough'
            }

        if dataset['type'] == 'VOLUME':
            props['volsize'] = str(dataset['volsize'])

        props['org.freenas:uuid'] = uuid.uuid4()
        self.join_subtasks(self.run_subtask(
            'zfs.create_dataset',
            dataset['volume'],
            dataset['id'],
            dataset['type'],
            props
        ))

        if dataset['mounted']:
            self.join_subtasks(self.run_subtask('zfs.mount', dataset['id']))

        if dataset.get('permissions'):
            path = os.path.join(VOLUMES_ROOT, dataset['id'])
            self.join_subtasks(self.run_subtask('file.set_permissions', path, dataset['permissions']))


@description("Deletes an existing Dataset from a Volume")
@accepts(str)
class DatasetDeleteTask(Task):
    def verify(self, id):
        pool_name, _, ds = id.partition('/')
        if not self.datastore.exists('volumes', ('id', '=', pool_name)):
            raise VerifyException(errno.ENOENT, 'Volume {0} not found'.format(pool_name))

        return ['zpool:{0}'.format(pool_name)]

    def run(self, id):
        deps = self.dispatcher.call_sync('zfs.dataset.get_dependencies', id)

        for i in deps:
            if i['type'] == 'FILESYSTEM':
                self.join_subtasks(self.run_subtask('zfs.umount', i['id']))

            self.join_subtasks(self.run_subtask('zfs.destroy', i['id']))

        self.join_subtasks(self.run_subtask('zfs.umount', id))
        self.join_subtasks(self.run_subtask('zfs.destroy', id))


@description("Configures/Updates an existing Dataset's properties")
@accepts(str, h.ref('volume-dataset'))
class DatasetConfigureTask(Task):
    def verify(self, id, updated_params):
        pool_name, _, ds = id.partition('/')
        if not self.datastore.exists('volumes', ('id', '=', pool_name)):
            raise VerifyException(errno.ENOENT, 'Volume {0} not found'.format(pool_name))

        return ['zpool:{0}'.format(pool_name)]

    def switch_to_acl(self, pool_name, path):
        fs_path = self.dispatcher.call_sync('volume.get_dataset_path', path)
        self.join_subtasks(
            self.run_subtask('zfs.update', pool_name, path, {
                'aclmode': {'value': 'restricted'},
                'org.freenas:permissions_type': {'value': 'ACL'}
            }),
            self.run_subtask('file.set_permissions', fs_path, {
                'acl': DEFAULT_ACLS
            }, True)
        )

    def switch_to_chmod(self, pool_name, path):
        self.join_subtasks(self.run_subtask('zfs.update', pool_name, path, {
            'aclmode': {'value': 'passthrough'},
            'org.freenas:permissions_type': {'value': 'PERM'}
        }))

    def run(self, id, updated_params):
        pool_name, _, _ = id.partition('/')
        ds = wrap(self.dispatcher.call_sync('zfs.dataset.query', [('id', '=', id)], {'single': True}))

        if 'id' in updated_params:
            self.join_subtasks(self.run_subtask('zfs.rename', ds['id'], updated_params['id']))
            ds['id'] = updated_params['id']

        if 'properties' in updated_params:
            props = exclude(updated_params['properties'], 'used', 'available', 'dedup', 'casesensitivity')
            self.join_subtasks(self.run_subtask('zfs.update', pool_name, ds['id'], props))

        if 'permissions_type' in updated_params:
            oldtyp = ds['properties.org\\.freenas:permissions_type.value']
            typ = updated_params['permissions_type']

            if oldtyp != 'ACL' and typ == 'ACL':
                self.switch_to_acl(pool_name, ds['id'])

            if oldtyp != 'PERM' and typ == 'PERM':
                self.switch_to_chmod(pool_name, ds['id'])

        if 'permissions' in updated_params:
            fs_path = os.path.join(VOLUMES_ROOT, id)
            self.join_subtasks(self.run_subtask('file.set_permissions', fs_path, updated_params['permissions']))

        if 'mounted' in updated_params:
            if updated_params['mounted']:
                self.join_subtasks(self.run_subtask('zfs.mount', ds['id']))
            else:
                self.join_subtasks(self.run_subtask('zfs.umount', ds['id']))


@description("Creates a snapshot")
@accepts(h.all_of(
    h.ref('volume-snapshot'),
    h.required('volume', 'dataset', 'name'),
    h.forbidden('id')
))
class SnapshotCreateTask(Task):
    def verify(self, snapshot):
        return ['zfs:{0}'.format(snapshot['dataset'])]

    def run(self, snapshot, recursive=False):
        normalize(snapshot, {
            'replicable': True,
            'lifetime': None
        })

        self.join_subtasks(self.run_subtask(
            'zfs.create_snapshot',
            snapshot['volume'],
            snapshot['dataset'],
            snapshot['name'],
            recursive,
            {
                'org.freenas:replicable': {'value': 'yes' if snapshot['replicable'] else 'no'},
                'org.freenas:lifetime': {'value': str(snapshot['replicable'] or 'no')},
                'org.freenas:uuid': {'value': str(uuid.uuid4())}
            }
        ))


@description("Deletes the specified snapshot")
@accepts(str)
class SnapshotDeleteTask(Task):
    def verify(self, id):
        pool, ds, snap = split_snapshot_name(id)
        return ['zfs:{0}'.format(ds)]

    def run(self, id):
        pool, ds, snap = split_snapshot_name(id)
        self.join_subtasks(self.run_subtask(
            'zfs.delete_snapshot',
            pool,
            ds,
            snap
        ))


@description("Updates configuration of specified snapshot")
@accepts(str, h.all_of(
    h.ref('volume-snapshot')
))
class SnapshotConfigureTask(Task):
    def verify(self, id, updated_params):
        pool, ds, snap = split_snapshot_name(id)
        return ['zfs:{0}'.format(ds)]

    def run(self, id, updated_params):
        pool, ds, snap = split_snapshot_name(id)
        params = {}

        if 'id' in updated_params:
            self.join_subtasks(self.run_subtask('zfs.rename', id, updated_params['id']))
            id = updated_params['id']

        if 'name' in updated_params:
            new_id = '{0}@{1}'.format(ds, updated_params['name'])
            self.join_subtasks(self.run_subtask('zfs.rename', id, new_id))
            id = new_id

        if 'lifetime' in updated_params:
            params['org.freenas:lifetime'] = {'value': updated_params['lifetime']}

        if 'replicable' in updated_params:
            params['org.freenas:replicable'] = {'value': 'yes' if updated_params['replicable'] else 'no'}

        self.join_subtasks(self.run_subtask('zfs.update', pool, id, params))


def compare_vdevs(vd1, vd2):
    if vd1 is None or vd2 is None:
        return False

    if vd1['guid'] != vd2['guid']:
        return False

    if vd1['type'] != vd2['type']:
        return False

    if vd1.get('path') != vd2.get('path'):
        return False

    for c1, c2 in itertools.zip_longest(vd1.get('children', []), vd2.get('children', [])):
        if not compare_vdevs(c1, c2):
            return False

    return True


def iterate_vdevs(topology):
    for name, grp in list(topology.items()):
        for vdev in grp:
            if vdev['type'] == 'disk':
                yield vdev, name
                continue

            if 'children' in vdev:
                for child in vdev['children']:
                    yield child, name


def get_disks(topology):
    for vdev, gname in iterate_vdevs(topology):
        yield vdev['path'], gname


def get_disk_gptid(dispatcher, disk):
    config = dispatcher.call_sync('disk.get_disk_config', disk)
    return config.get('data_partition_path', disk)


def convert_topology_to_gptids(dispatcher, topology):
    topology = copy.deepcopy(topology)
    for vdev, _ in iterate_vdevs(topology):
        vdev['path'] = get_disk_gptid(dispatcher, vdev['path'])

    return topology


def split_snapshot_name(name):
    ds, _, snap = name.partition('@')
    pool = ds.split('/', 1)[0]
    return pool, ds, snap


def get_digest(password, salt=None):
    if salt is None:
        salt = base64.b64encode(os.urandom(64)).decode('utf-8')
    digest = base64.b64encode(hashlib.pbkdf2_hmac('sha256', bytes(str(password), 'utf-8'),
                                                  salt.encode('utf-8'), 200000)).decode('utf-8')
    return salt, digest


def is_password(password, salt, digest):
    return get_digest(password, salt)[1] == digest


def fernet_encrypt(password, in_data):
    digest = get_digest(password, '')[1]
    f = Fernet(digest)
    return f.encrypt(in_data)


def fernet_decrypt(password, in_data):
    digest = get_digest(password, '')[1]
    f = Fernet(digest)
    return f.decrypt(in_data)


def _depends():
    return ['DevdPlugin', 'ZfsPlugin', 'AlertPlugin', 'DiskPlugin']


def _init(dispatcher, plugin):
    boot_pool = dispatcher.call_sync('zfs.pool.get_boot_pool')

    def convert_snapshot(snapshot):
        snapshot = wrap(snapshot)
        dataset, _, name = snapshot['name'].partition('@')
        pool = dataset.partition('/')[0]
        lifetime = None

        if pool == boot_pool['id']:
            return None

        try:
            lifetime = int(snapshot.get('properties.org\\.freenas:lifetime.value'))
        except (ValueError, TypeError):
            pass

        uuid_source = snapshot.get('properties.org\\.freenas:uuid.source')
        if not uuid_source or uuid_source == 'INHERITED':
            dispatcher.submit_task('zfs.update', pool, snapshot['name'], {
                'org.freenas:uuid': {'value': str(uuid.uuid4())}
            })

        return {
            'id': snapshot['name'],
            'volume': pool,
            'dataset': dataset,
            'name': name,
            'lifetime': lifetime,
            'replicable': snapshot.get('properties.org\\.freenas:replicable.value') or False,
            'properties': include(
                snapshot['properties'],
                'used', 'referenced', 'compressratio', 'clones', 'creation'
            ),
            'holds': snapshot['holds']
        }

    def convert_dataset(ds):
        ds = wrap(ds)
        perms = None

        if pool == boot_pool['id']:
            return None

        if ds['mountpoint']:
            try:
                perms = dispatcher.call_sync('filesystem.stat', ds['mountpoint'])
            except RpcException:
                pass

        uuid_source = ds.get('properties.org\\.freenas:uuid.source')
        if not uuid_source or uuid_source == 'INHERITED':
            dispatcher.submit_task('zfs.update', ds['pool'], ds['name'], {
                'org.freenas:uuid': {'value': str(uuid.uuid4())}
            })

        return {
            'id': ds['name'],
            'name': ds['name'],
            'volume': ds['pool'],
            'type': ds['type'],
            'mountpoint': ds.get('properties.mountpoint.value'),
            'mounted': ds.get('properties.mounted.value'),
            'volsize': ds.get('properties.volsize.rawvalue'),
            'properties': include(
                ds['properties'],
                'used', 'available', 'compression', 'atime', 'dedup',
                'quota', 'refquota', 'reservation', 'refreservation',
                'casesensitivity', 'volsize', 'volblocksize', 'refcompressratio',
                'numclones', 'compressratio', 'written', 'referenced',
                'usedbyrefreservation', 'usedbysnapshots', 'usedbydataset',
                'usedbychildren', 'logicalused', 'logicalreferenced'
            ),
            'permissions_type': ds.get('properties.org\\.freenas:permissions_type.value'),
            'permissions': perms['permissions'] if perms else None
        }

    def on_pool_change(args):
        if args['operation'] == 'delete':
            for i in args['ids']:
                with dispatcher.get_lock('volumes'):
                    volume = dispatcher.call_sync('volume.query', [('id', '=', i)], {'single': True})
                    if volume and volume.get('encrypted', False) == False:
                        logger.info('Volume {0} is going away'.format(volume['id']))
                        dispatcher.datastore.delete('volumes', volume['id'])
                        dispatcher.dispatch_event('volume.changed', {
                            'operation': 'delete',
                            'ids': [volume['id']]
                        })

        if args['operation'] in ('create', 'update'):
            entities = filter(lambda i: i['guid'] != boot_pool['guid'], args['entities'])
            for i in entities:
                if args['operation'] == 'update':
                    volume = dispatcher.datastore.get_one('volumes', ('id', '=', i['name']))
                    if volume:
                        dispatcher.dispatch_event('volume.changed', {
                            'operation': 'update',
                            'ids': [volume['id']]
                        })
                    continue

                with dispatcher.get_lock('volumes'):
                    try:
                        dispatcher.datastore.insert('volumes', {
                            'id': i['name'],
                            'guid': str(i['guid']),
                            'type': 'zfs',
                            'attributes': {}
                        })
                    except DuplicateKeyException:
                        # already inserted by task
                        continue

                    logger.info('New volume {0} <{1}>'.format(i['name'], i['guid']))

                    # Set correct mountpoint
                    dispatcher.call_task_sync('zfs.update', i['name'], i['name'], {
                        'mountpoint': {'value': os.path.join(VOLUMES_ROOT, i['name'])}
                    })

                    if i['properties.altroot.source'] != 'DEFAULT':
                        # Ouch. That pool is created or imported with altroot.
                        # We need to export and reimport it to remove altroot property
                        dispatcher.call_task_sync('zfs.pool.export', i['name'])
                        dispatcher.call_task_sync('zfs.pool.import', i['guid'], i['name'])

                    dispatcher.dispatch_event('volume.changed', {
                        'operation': 'create',
                        'ids': [i['name']]
                    })

    def on_snapshot_change(args):
        snapshots.propagate(args, callback=convert_snapshot)

    def on_dataset_change(args):
        datasets.propagate(args, callback=convert_dataset)

    def on_vdev_remove(args):
        dispatcher.call_sync('alert.emit', {
            'name': 'volume.disk_removed',
            'description': 'Some disk was removed from the system',
            'severity': 'WARNING'
        })

    def scrub_snapshots():
        while True:
            gevent.sleep(SNAPSHOT_SCRUB_INTERVAL)
            ts = int(time.time())
            for snap in dispatcher.call_sync('volume.snapshot.query'):
                snap = wrap(snap)
                creation = int(snap['properties.creation.rawvalue'])
                lifetime = snap['lifetime']

                if lifetime is None:
                    continue

                if creation + lifetime <= ts:
                    dispatcher.call_task_sync('volume.snapshot.delete', snap['id'])

    plugin.register_schema_definition('volume', {
        'type': 'object',
        'title': 'volume',
        'additionalProperties': False,
        'properties': {
            'id': {'type': 'string'},
            'guid': {'type': 'string'},
            'type': {
                'type': 'string',
                'enum': ['zfs']
            },
            'topology': {'$ref': 'zfs-topology'},
            'encrypted': {'type': 'boolean'},
            'encryption': {'$ref': 'encryption'},
            'providers_presence': {
                'type': 'string',
                'enum': ['ALL', 'PART', 'NONE']
            },
            'properties': {'$ref': 'volume-properties'},
            'attributes': {'type': 'object'},
            'params': {'type': 'object'}
        }
    })

    plugin.register_schema_definition('volume-property', {
        'type': 'object',
        'additionalProperties': False,
        'properties': {
            'value': {'type': 'string'},
            'rawvalue': {'type': 'string'},
            'source': {
                'type': 'string',
                'enum': ['NONE', 'DEFAULT', 'LOCAL', 'INHERITED']
            }
        }
    })

    plugin.register_schema_definition('volume-properties', {
        'type': 'object',
        'additionalProperties': False,
        'properties': {
            'size': {'$ref': 'volume-property'},
            'capacity': {'$ref': 'volume-property'},
            'health': {'$ref': 'volume-property'},
            'version': {'$ref': 'volume-property'},
            'delegation': {'$ref': 'volume-property'},
            'failmode': {'$ref': 'volume-property'},
            'autoreplace': {'$ref': 'volume-property'},
            'dedupratio': {'$ref': 'volume-property'},
            'free': {'$ref': 'volume-property'},
            'allocated': {'$ref': 'volume-property'},
            'readonly': {'$ref': 'volume-property'},
            'comment': {'$ref': 'volume-property'},
            'expandsize': {'$ref': 'volume-property'},
            'fragmentation': {'$ref': 'volume-property'},
            'leaked': {'$ref': 'volume-property'}
        }
    })

    plugin.register_schema_definition('encryption', {
        'type': 'object',
        'properties': {
            'key': {'type': ['string', 'null']},
            'hashed_password': {'type': ['string', 'null']},
            'salt': {'type': ['string', 'null']},
            'slot': {'type': ['integer', 'null']}
        }
    })

    plugin.register_schema_definition('volume-dataset', {
        'type': 'object',
        'properties': {
            'id': {'type': 'string'},
            'name': {'type': 'string'},
            'volume': {'type': 'string'},
            'mountpoint': {'type': 'string'},
            'mounted': {'type': 'boolean'},
            'type': {
                'type': 'string',
                'enum': ['FILESYSTEM', 'VOLUME']
            },
            'volsize': {'type': ['integer', 'null']},
            'properties': {'$ref': 'volume-dataset-properties'},
            'permissions': {'$ref': 'permissions'},
            'permissions_type': {
                'type': 'string',
                'enum': ['PERM', 'ACL']
            }
        }
    })

    plugin.register_schema_definition('volume-dataset-properties', {
        'type': 'object',
        'additionalProperties': False,
        'properties': {
            'used': {'$ref': 'volume-property'},
            'available': {'$ref': 'volume-property'},
            'compression': {'$ref': 'volume-property'},
            'atime': {'$ref': 'volume-property'},
            'dedup': {'$ref': 'volume-property'},
            'quota': {'$ref': 'volume-property'},
            'refquota': {'$ref': 'volume-property'},
            'reservation': {'$ref': 'volume-property'},
            'refreservation': {'$ref': 'volume-property'},
            'casesensitivity': {'$ref': 'volume-property'},
            'volsize': {'$ref': 'volume-property'},
            'volblocksize': {'$ref': 'volume-property'},
            'refcompressratio': {'$ref': 'volume-property'},
            'numclones': {'$ref': 'volume-property'},
            'compressratio': {'$ref': 'volume-property'},
            'written': {'$ref': 'volume-property'},
            'referenced': {'$ref': 'volume-property'},
            'usedbyrefreservation': {'$ref': 'volume-property'},
            'usedbysnapshots': {'$ref': 'volume-property'},
            'usedbydataset': {'$ref': 'volume-property'},
            'usedbychildren': {'$ref': 'volume-property'},
            'logicalused': {'$ref': 'volume-property'},
            'logicalreferenced': {'$ref': 'volume-property'}
        }
    })

    plugin.register_schema_definition('volume-snapshot', {
        'type': 'object',
        'properties': {
            'id': {'type': 'string'},
            'volume': {'type': 'string'},
            'dataset': {'type': 'string'},
            'name': {'type': 'string'},
            'replicable': {'type': 'boolean'},
            'lifetime': {'type': ['integer', 'null']},
            'properties': {'$ref': 'volume-snapshot-properties'},
            'holds': {'type': 'object'}
        }
    })

    plugin.register_schema_definition('volume-snapshot-properties', {
        'type': 'object',
        'additionalProperties': False,
        'properties': {
            'used': {'$ref': 'volume-property'},
            'referenced': {'$ref': 'volume-property'},
            'compressratio': {'$ref': 'volume-property'},
            'clones': {'$ref': 'volume-property'},
            'creation': {'$ref': 'volume-property'}
        }
    })

    plugin.register_schema_definition('disks-allocation', {
        'type': 'object',
        'additionalProperties': {
            'type': 'object',
            'additionalProperties': False,
            'properties': {
                'type': {
                    'type': 'string',
                    'enum': ['BOOT', 'VOLUME', 'ISCSI'],
                },
                'name': {'type': 'string'}
            }
        }
    })

    plugin.register_schema_definition('importable-disk', {
        'type': 'object',
        'properties': {
            'path': {'type': 'string'},
            'fstype': {'type': 'string'},
            'size': {'type': 'integer'},
            'label': {'type': 'string'}
        }
    })

    plugin.register_schema_definition('volume-import-params', {
        'type': 'object',
        'properties': {
            'key': {'type': 'string'},
            'disks': {
                'type': 'array',
                'items': {'type': 'string'}
            }
        }
    })

    plugin.register_schema_definition('volume-vdev-recommendation', {
        'type': 'object',
        'additionalProperties': False,
        'properties': {
            'drives': {'type': 'integer'},
            'type': {'type': 'string'}
        }
    })

    plugin.register_schema_definition('volume-vdev-recommendations', {
        'type': 'object',
        'additionalProperties': False,
        'properties': {
            'storage': {
                'type': 'object',
                'additionalProperties': False,
                'properties': {
                    'storage': {'$ref': 'volume-vdev-recommendation'},
                    'redundancy': {'$ref': 'volume-vdev-recommendation'},
                    'speed': {'$ref': 'volume-vdev-recommendation'},
                }
            },
            'redundancy': {
                'type': 'object',
                'additionalProperties': False,
                'properties': {
                    'storage': {'$ref': 'volume-vdev-recommendation'},
                    'redundancy': {'$ref': 'volume-vdev-recommendation'},
                    'speed': {'$ref': 'volume-vdev-recommendation'},
                }
            },
            'speed': {
                'type': 'object',
                'additionalProperties': False,
                'properties': {
                    'storage': {'$ref': 'volume-vdev-recommendation'},
                    'redundancy': {'$ref': 'volume-vdev-recommendation'},
                    'speed': {'$ref': 'volume-vdev-recommendation'},
                }
            },
        }
    })

    plugin.register_provider('volume', VolumeProvider)
    plugin.register_provider('volume.dataset', DatasetProvider)
    plugin.register_provider('volume.snapshot', SnapshotProvider)
    plugin.register_task_handler('volume.create', VolumeCreateTask)
    plugin.register_task_handler('volume.create_auto', VolumeAutoCreateTask)
    plugin.register_task_handler('volume.delete', VolumeDestroyTask)
    plugin.register_task_handler('volume.import', VolumeImportTask)
    plugin.register_task_handler('volume.import_disk', VolumeDiskImportTask)
    plugin.register_task_handler('volume.autoimport', VolumeAutoImportTask)
    plugin.register_task_handler('volume.export', VolumeDetachTask)
    plugin.register_task_handler('volume.update', VolumeUpdateTask)
    plugin.register_task_handler('volume.upgrade', VolumeUpgradeTask)
    plugin.register_task_handler('volume.autoreplace', VolumeAutoReplaceTask)
    plugin.register_task_handler('volume.lock', VolumeLockTask)
    plugin.register_task_handler('volume.unlock', VolumeUnlockTask)
    plugin.register_task_handler('volume.rekey', VolumeRekeyTask)
    plugin.register_task_handler('volume.keys.backup', VolumeBackupKeysTask)
    plugin.register_task_handler('volume.keys.restore', VolumeRestoreKeysTask)
    plugin.register_task_handler('volume.scrub', VolumeScrubTask)
    plugin.register_task_handler('volume.vdev.online', VolumeOnlineVdevTask)
    plugin.register_task_handler('volume.vdev.offline', VolumeOfflineVdevTask)
    plugin.register_task_handler('volume.dataset.create', DatasetCreateTask)
    plugin.register_task_handler('volume.dataset.delete', DatasetDeleteTask)
    plugin.register_task_handler('volume.dataset.update', DatasetConfigureTask)
    plugin.register_task_handler('volume.snapshot.create', SnapshotCreateTask)
    plugin.register_task_handler('volume.snapshot.delete', SnapshotDeleteTask)
    plugin.register_task_handler('volume.snapshot.update', SnapshotConfigureTask)

    plugin.register_hook('volume.pre_destroy')
    plugin.register_hook('volume.pre_detach')
    plugin.register_hook('volume.pre_create')
    plugin.register_hook('volume.post_attach')

    plugin.register_hook('volume.pre_rename')
    plugin.register_hook('volume.post_rename')

    plugin.register_event_handler('entity-subscriber.zfs.pool.changed', on_pool_change)
    plugin.register_event_handler('fs.zfs.vdev.removed', on_vdev_remove)

    plugin.register_event_type('volume.changed')
    plugin.register_event_type('volume.dataset.changed')
    plugin.register_event_type('volume.snapshot.changed')

    for vol in dispatcher.call_sync('volume.query'):
        if vol.get('providers_presence', 'ALL') == 'NONE':
            continue

        try:
            dispatcher.call_task_sync('zfs.mount', vol['id'], True)

            # XXX: check mountpoint property and correct if needed
        except TaskException as err:
            if err.code != errno.EBUSY:
                logger.warning('Cannot mount volume {0}: {1}'.format(vol['id'], str(err)))

    for pool in dispatcher.call_sync('zfs.pool.query'):
        if dispatcher.datastore.exists('volumes', ('id', '=', pool['id'])):
            continue

        if pool['guid'] == boot_pool['guid']:
            continue

        logger.info('New volume {0} <{1}>'.format(pool['name'], pool['guid']))
        dispatcher.datastore.insert('volumes', {
            'id': pool['name'],
            'guid': str(pool['guid']),
            'type': 'zfs',
            'attributes': {}
        })

    global snapshots
    snapshots = EventCacheStore(dispatcher, 'volume.snapshot')
    snapshots.populate(dispatcher.call_sync('zfs.snapshot.query'), callback=convert_snapshot)
    snapshots.ready = True
    plugin.register_event_handler(
        'entity-subscriber.zfs.snapshot.changed',
        on_snapshot_change
    )

    global datasets
    datasets = EventCacheStore(dispatcher, 'volume.dataset')
    datasets.populate(dispatcher.call_sync('zfs.dataset.query'), callback=convert_dataset)
    datasets.ready = True
    plugin.register_event_handler(
        'entity-subscriber.zfs.dataset.changed',
        on_dataset_change
    )

    gevent.spawn(scrub_snapshots)<|MERGE_RESOLUTION|>--- conflicted
+++ resolved
@@ -44,15 +44,10 @@
 from cache import EventCacheStore
 from lib.system import system, SubprocessException
 from lib.freebsd import fstyp
-<<<<<<< HEAD
-from task import Provider, Task, ProgressTask, TaskException, TaskWarning, VerifyException, query
-from freenas.dispatcher.rpc import RpcException, description, accepts, returns, private, SchemaHelper as h, generator
-=======
 from task import Provider, Task, ProgressTask, MasterProgressTask, TaskException, TaskWarning, VerifyException, query
 from freenas.dispatcher.rpc import (
-    RpcException, description, accepts, returns, private, SchemaHelper as h
-    )
->>>>>>> 7c5a14f8
+    RpcException, description, accepts, returns, private, SchemaHelper as h, generator
+)
 from utils import first_or_default, load_config
 from datastore import DuplicateKeyException
 from freenas.utils import include, exclude, normalize, chunks
